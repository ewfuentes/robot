#!/bin/env sh

set -x # enable echo

CODENAME=`lsb_release --codename --short`
if [ "${CODENAME}" = "noble" ]; then
    ln -s .bazelrc_noble .bazelrc_ubuntu
elif [ "${CODENAME}" = "jammy" ]; then
    ln -s .bazelrc_jammy .bazelrc_ubuntu
fi


# Install clang14 and other required system packages
sudo apt-get update
sudo DEBIAN_FRONTEND=noninteractive apt-get -y install clang clang-15 clang-format-15 libxcursor-dev \
     libxrandr-dev libxinerama-dev libxi-dev freeglut3-dev libstdc++-12-dev gcc-11 g++-11 libtbb-dev \
     libfmt-dev libspdlog-dev libvtk9-dev coinor-libipopt-dev coinor-libclp-dev \
<<<<<<< HEAD
     libgirepository1.0-dev libcairo2-dev libgtk2.0-dev
=======
     libgirepository1.0-dev libcairo2-dev libcanberra-gtk-module
>>>>>>> 8d329670
<|MERGE_RESOLUTION|>--- conflicted
+++ resolved
@@ -15,8 +15,4 @@
 sudo DEBIAN_FRONTEND=noninteractive apt-get -y install clang clang-15 clang-format-15 libxcursor-dev \
      libxrandr-dev libxinerama-dev libxi-dev freeglut3-dev libstdc++-12-dev gcc-11 g++-11 libtbb-dev \
      libfmt-dev libspdlog-dev libvtk9-dev coinor-libipopt-dev coinor-libclp-dev \
-<<<<<<< HEAD
-     libgirepository1.0-dev libcairo2-dev libgtk2.0-dev
-=======
-     libgirepository1.0-dev libcairo2-dev libcanberra-gtk-module
->>>>>>> 8d329670
+     libgirepository1.0-dev libcairo2-dev libgtk2.0-dev libcanberra-gtk-module
