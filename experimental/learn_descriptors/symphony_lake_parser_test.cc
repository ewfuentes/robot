#include "experimental/learn_descriptors/symphony_lake_parser.hh"

#include <cstdlib>
#include <iostream>
#include <sstream>
#include <string>
#include <vector>

<<<<<<< HEAD
#include "common/check.hh"
#include "common/geometry/opencv_viz.hh"
=======
>>>>>>> c005a30b
#include "gtest/gtest.h"
#include "opencv2/opencv.hpp"

namespace robot::experimental::learn_descriptors {
namespace {
bool is_test() { return std::getenv("BAZEL_TEST") != nullptr; }
}  // namespace
TEST(SymphonyLakeParserTest, snippet_140106) {
    DataParser data_parser = SymphonyLakeDatasetTestHelper::get_test_parser();

    const symphony_lake_dataset::SurveyVector &survey_vector = data_parser.get_surveys();

    cv::Mat image;
    cv::Mat target_img;
    if (!is_test()) {
        cv::namedWindow("Symphony Dataset Image", cv::WINDOW_AUTOSIZE);
    }
    printf("Press 'q' in graphic window to quit\n");
    for (int i = 0; i < static_cast<int>(survey_vector.getNumSurveys()); i++) {
        const symphony_lake_dataset::Survey &survey = survey_vector.get(i);
        for (int j = 0; j < static_cast<int>(survey.getNumImages()); j++) {
            // img_point contains all the csv data entries
            const symphony_lake_dataset::ImagePoint img_point = survey.getImagePoint(j);
            (void)img_point;  // suppress unused variable
            image = survey.loadImageByImageIndex(j);

            // get the target image
            std::stringstream target_img_name;
            target_img_name << "0000" << j << ".jpg";
            const size_t target_img_name_length = 8;
            std::string target_img_name_str = target_img_name.str();
            target_img_name_str.replace(0, target_img_name_str.size() - target_img_name_length, "");
            std::filesystem::path target_img_dir =
                SymphonyLakeDatasetTestHelper::get_test_iamge_root_dir() /
                SymphonyLakeDatasetTestHelper::get_test_survey_list()[i] / "0027" /
                target_img_name_str;
            target_img = cv::imread(target_img_dir.string());

            EXPECT_TRUE(SymphonyLakeDatasetTestHelper::images_equal(image, target_img));
            // if (!is_test()) {
            //     cv::imshow("Symphony Dataset Image", image);
            //     cv::waitKey(2);
            // }
            // cv::imshow("Symphony Dataset Image", image);
            // cv::waitKey(200);
        }
    }
}

TEST(SymphonyLakeParserTest, test_cam_frames) {
    const std::vector<int> indices = []() {
        std::vector<int> tmp;
        for (int i = 0; i < 200; i += 10) {
            tmp.push_back(i);
        }
        return tmp;
    }();
    DataParser data_parser = SymphonyLakeDatasetTestHelper::get_test_parser();
    const symphony_lake_dataset::SurveyVector &survey_vector = data_parser.get_surveys();
    const symphony_lake_dataset::Survey &survey = survey_vector.get(0);
    const symphony_lake_dataset::ImagePoint image_point_first =
        survey.getImagePoint(indices.front());

    std::vector<Eigen::Isometry3d> cam_frames;

    // NOTE: the world in these images is east, north, up centered at boat0 translation
    Eigen::Vector3d t_world_boat0 =
        DataParser::get_world_from_boat(image_point_first).translation();

    for (size_t i = 0; i < indices.size(); i++) {
        const symphony_lake_dataset::ImagePoint img_pt = survey.getImagePoint(indices[i]);
        Eigen::Isometry3d T_world_boatidx = DataParser::get_world_from_boat(img_pt);
        Eigen::Isometry3d T_boatidx_camidx =
            DataParser::get_boat_from_camera(img_pt);  // current boat to current camera

        Eigen::Isometry3d T_world_camidx = T_world_boatidx * T_boatidx_camidx;
        T_world_camidx.translation() -= t_world_boat0;

        cam_frames.push_back(T_world_camidx);
    }

    geometry::viz_scene(cam_frames, std::vector<Eigen::Vector3d>(), true, true, "test_cam_frames");
}

TEST(SymphonyLakeParserTest, test_gps_frames) {
    const std::vector<int> indices = []() {
        std::vector<int> tmp;
        for (int i = 0; i < 200; i += 10) {
            tmp.push_back(i);
        }
        return tmp;
    }();
    DataParser data_parser = SymphonyLakeDatasetTestHelper::get_test_parser();
    const symphony_lake_dataset::SurveyVector &survey_vector = data_parser.get_surveys();
    const symphony_lake_dataset::Survey &survey = survey_vector.get(0);
    const symphony_lake_dataset::ImagePoint image_point_first =
        survey.getImagePoint(indices.front());

    std::vector<Eigen::Isometry3d> gps_frames;

    // NOTE: the world in these images is east, north, up centered at boat0 translation
    Eigen::Vector3d t_world_boat0 =
        DataParser::get_world_from_boat(image_point_first).translation();
    // Eigen::Vector3d t_world_gps0(image_point_first.x, image_point_first.y, 0);

    for (size_t i = 0; i < indices.size(); i++) {
        const symphony_lake_dataset::ImagePoint img_pt = survey.getImagePoint(indices[i]);
        Eigen::Isometry3d T_world_gpsidx = DataParser::get_world_from_gps(img_pt);
        T_world_gpsidx.translation() -= t_world_boat0;
        gps_frames.push_back(T_world_gpsidx);
    }

    geometry::viz_scene(gps_frames, std::vector<Eigen::Vector3d>(), true, true, "test_gps_frames");
}
}  // namespace robot::experimental::learn_descriptors<|MERGE_RESOLUTION|>--- conflicted
+++ resolved
@@ -6,13 +6,10 @@
 #include <string>
 #include <vector>
 
-<<<<<<< HEAD
 #include "common/check.hh"
-#include "common/geometry/opencv_viz.hh"
-=======
->>>>>>> c005a30b
 #include "gtest/gtest.h"
 #include "opencv2/opencv.hpp"
+#include "visualization/opencv/opencv_viz.hh"
 
 namespace robot::experimental::learn_descriptors {
 namespace {
@@ -92,7 +89,8 @@
         cam_frames.push_back(T_world_camidx);
     }
 
-    geometry::viz_scene(cam_frames, std::vector<Eigen::Vector3d>(), true, true, "test_cam_frames");
+    // geometry::viz_scene(cam_frames, std::vector<Eigen::Vector3d>(), true, true,
+    // "test_cam_frames");
 }
 
 TEST(SymphonyLakeParserTest, test_gps_frames) {
@@ -123,6 +121,7 @@
         gps_frames.push_back(T_world_gpsidx);
     }
 
-    geometry::viz_scene(gps_frames, std::vector<Eigen::Vector3d>(), true, true, "test_gps_frames");
+    // geometry::viz_scene(gps_frames, std::vector<Eigen::Vector3d>(), true, true,
+    // "test_gps_frames");
 }
 }  // namespace robot::experimental::learn_descriptors