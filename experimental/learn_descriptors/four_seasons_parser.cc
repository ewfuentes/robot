#include "experimental/learn_descriptors/four_seasons_parser.hh"

<<<<<<< HEAD
=======
#include <cmath>
>>>>>>> fd40e2d8
#include <cstddef>
#include <cstdlib>
#include <exception>
#include <fstream>
#include <iostream>
#include <limits>
<<<<<<< HEAD
#include <memory>
=======
>>>>>>> fd40e2d8
#include <sstream>
#include <string>
#include <type_traits>
#include <unordered_map>
#include <utility>

#include "Eigen/Core"
#include "Eigen/Geometry"
<<<<<<< HEAD
=======
#include "GeographicLib/Geocentric.hpp"
#include "GeographicLib/LocalCartesian.hpp"
#include "absl/strings/str_split.h"
#include "absl/strings/strip.h"
#include "common/check.hh"
>>>>>>> fd40e2d8
#include "common/liegroups/se3.hh"
#include "experimental/learn_descriptors/camera_calibration.hh"
#include "experimental/learn_descriptors/four_seasons_parser_detail.hh"

namespace robot::experimental::learn_descriptors {
using namespace detail::four_seasons_parser;
FourSeasonsParser::FourSeasonsParser(const std::filesystem::path& root_dir,
                                     const std::filesystem::path& calibration_dir)
    : root_dir_(root_dir),
      img_dir_(root_dir / "distorted_images" / "cam0"),
      cal_(txt_parser_help::load_camera_calibration(calibration_dir)),
      shared_transforms_(std::make_shared<FourSeasonsTransforms::StaticTransforms>(
          root_dir / "Transformations.txt")) {
    const std::filesystem::path path_img = root_dir_ / "times.txt";
    const std::filesystem::path path_gnss = root_dir_ / "GNSSPoses.txt";
    const std::filesystem::path path_vio = root_dir_ / "result.txt";
    const std::filesystem::path path_gps = root_dir_ / "septentrio.nmea";
    const size_t min_time_sig_figs = txt_parser_help::min_sig_figs_result_time(path_vio);
    txt_parser_help::TimeDataList img_time_list =
        txt_parser_help::create_img_time_data_list(path_img, min_time_sig_figs);
    txt_parser_help::TimeDataMap gnss_poses_time_map =
        txt_parser_help::create_gnss_poses_time_data_map(path_gnss, min_time_sig_figs);
    txt_parser_help::TimeDataMap vio_poses_time_map =
        txt_parser_help::create_vio_time_data_map(path_vio, min_time_sig_figs);
    gps_parser_help::TimeGPSList gps_time_list =
        gps_parser_help::create_gps_time_data_list(path_gps);

    size_t id = 0;
    for (const std::pair<size_t, std::vector<std::string>>& pair_time_data : img_time_list) {
        const size_t time_key = pair_time_data.first;
        ImagePointFourSeasons img_pt;
        img_pt.id = id;
        img_pt.K = cal_;
        img_pt.shared_static_transforms = shared_transforms_;
        img_pt.seq = std::stoull(
            pair_time_data.second[static_cast<size_t>(txt_parser_help::ImgIdx::TIME_NS)]);
        if (gnss_poses_time_map.find(time_key) != gnss_poses_time_map.end()) {
            const std::vector<std::string>& parsed_line_gnss_poses =
                gnss_poses_time_map.at(time_key);

            Eigen::Vector3d t_gps_cam_from_AS_w(
                std::stod(
                    parsed_line_gnss_poses[static_cast<size_t>(txt_parser_help::GPSIdx::TRAN_X)]),
                std::stod(
                    parsed_line_gnss_poses[static_cast<size_t>(txt_parser_help::GPSIdx::TRAN_Y)]),
                std::stod(
                    parsed_line_gnss_poses[static_cast<size_t>(txt_parser_help::GPSIdx::TRAN_Z)]));
            Eigen::Quaterniond R_gps_cam_from_AS_w(
                std::stod(
                    parsed_line_gnss_poses[static_cast<size_t>(txt_parser_help::GPSIdx::QUAT_W)]),
                std::stod(
                    parsed_line_gnss_poses[static_cast<size_t>(txt_parser_help::GPSIdx::QUAT_X)]),
                std::stod(
                    parsed_line_gnss_poses[static_cast<size_t>(txt_parser_help::GPSIdx::QUAT_Y)]),
                std::stod(
                    parsed_line_gnss_poses[static_cast<size_t>(txt_parser_help::GPSIdx::QUAT_Z)]));
            img_pt.AS_w_from_gnss_cam = liegroups::SE3(R_gps_cam_from_AS_w, t_gps_cam_from_AS_w);
        }  // else {
        //     std::clog << "There is no AS_w_from_gnss_cam data at img_pt with id: " << id
        //               << std::endl;
        // }
        if (vio_poses_time_map.find(time_key) != vio_poses_time_map.end()) {
            const std::vector<std::string>& parsed_line_vio = vio_poses_time_map.at(time_key);
            Eigen::Vector3d t_AS_w_from_vio_cam(
                std::stod(parsed_line_vio[static_cast<size_t>(txt_parser_help::ResultIdx::TRAN_X)]),
                std::stod(parsed_line_vio[static_cast<size_t>(txt_parser_help::ResultIdx::TRAN_Y)]),
                std::stod(
                    parsed_line_vio[static_cast<size_t>(txt_parser_help::ResultIdx::TRAN_Z)]));
            Eigen::Quaterniond R_AS_w_from_vio_cam(
                std::stod(parsed_line_vio[static_cast<size_t>(txt_parser_help::ResultIdx::QUAT_W)]),
                std::stod(parsed_line_vio[static_cast<size_t>(txt_parser_help::ResultIdx::QUAT_X)]),
                std::stod(parsed_line_vio[static_cast<size_t>(txt_parser_help::ResultIdx::QUAT_Y)]),
                std::stod(
                    parsed_line_vio[static_cast<size_t>(txt_parser_help::ResultIdx::QUAT_Z)]));
            img_pt.AS_w_from_vio_cam = liegroups::SE3(R_AS_w_from_vio_cam, t_AS_w_from_vio_cam);
<<<<<<< HEAD
        }  // else {
        //     std::clog << "There is no AS_w_from_vio_cam data at img_pt with id: " << id
        //               << std::endl;
        // }
=======
        } else {
            std::clog << "There is no AS_w_from_vio_cam data at img_pt with id: " << id
                      << std::endl;
        }
>>>>>>> fd40e2d8
        img_pt_vector_.push_back(img_pt);
        id++;
    }
    // popoulate gps to nearest img time
    // TODO: could be linear time... but good enough
    for (const auto& [time_unix_ns, gps_data] : gps_time_list) {
<<<<<<< HEAD
        auto it =
            std::lower_bound(img_pt_vector_.begin(), img_pt_vector_.end(), time_unix_ns,
                             [](const ImagePointFourSeasons& img_pt, const size_t query_unix_time) {
                                 return img_pt.seq < query_unix_time;
                             });
        size_t insert_idx = std::distance(img_pt_vector_.begin(), it);
        if (it != img_pt_vector_.begin() &&
            abs_diff(it->seq, time_unix_ns) > abs_diff(std::prev(it)->seq, time_unix_ns)) {
=======
        auto it = std::lower_bound(img_pt_vector_.begin(), img_pt_vector_.end(), time_unix_ns,
                                   [](const ImagePoint& img_pt, const size_t query_unix_time) {
                                       return img_pt.seq < query_unix_time;
                                   });
        size_t insert_idx = std::distance(img_pt_vector_.begin(), it);
        if (it != img_pt_vector_.begin() &&
            detail::abs_diff(it->seq, time_unix_ns) >
                detail::abs_diff(std::prev(it)->seq, time_unix_ns)) {
>>>>>>> fd40e2d8
            insert_idx--;
        }
        // NOTE: in future, could perhaps use gps data that isn't associated with an img_pt in some
        // way. maybe to help with interpolation, estimate velocity
<<<<<<< HEAD
        if (abs_diff(img_pt_vector_[insert_idx].seq, time_unix_ns) <
            FourSeasonsParser::CAM_CAP_DELTA_NS) {
            img_pt_vector_[insert_idx].gps_gcs = gps_data;
        }
    }
}

cv::Mat FourSeasonsParser::load_image(const size_t m) const {
    return get_image_point(m).load_image(img_dir_);
}
=======
        if (detail::abs_diff(img_pt_vector_[insert_idx].seq, time_unix_ns) <
            FourSeasonsParser::CAM_CAP_DELTA_NS) {
            img_pt_vector_[insert_idx].gps_gcs = gps_data;
        }
    }
}

cv::Mat FourSeasonsParser::load_image(const size_t m) const {
    return get_image_point(m).load_image(img_dir_);
}

FourSeasonsParser::FourSeasonsTransforms::FourSeasonsTransforms(
    const std::filesystem::path& path_transforms) {
    std::ifstream file_transforms(path_transforms);
    std::string line;
    while (std::getline(file_transforms, line)) {
        if (line.find("transform_S_AS") != std::string::npos) {
            std::getline(file_transforms, line);
            S_from_AS = get_transform_from_line(line);
        } else if (line.find("TS_cam_imu") != std::string::npos) {
            std::getline(file_transforms, line);
            cam_from_imu = get_transform_from_line(line);
        } else if (line.find("transform_w_gpsw") != std::string::npos) {
            std::getline(file_transforms, line);
            w_from_gpsw = get_transform_from_line(line);
        } else if (line.find("transform_gps_imu") != std::string::npos) {
            std::getline(file_transforms, line);
            gps_from_imu = get_transform_from_line(line);
        } else if (line.find("transform_e_gpsw") != std::string::npos) {
            std::getline(file_transforms, line);
            e_from_gpsw = get_transform_from_line(line);
        } else if (line.find("GNSS scale") != std::string::npos) {
            std::getline(file_transforms, line);
            gnss_scale = std::stod(line);
        }
    }
}

liegroups::SE3 FourSeasonsParser::FourSeasonsTransforms::get_transform_from_line(
    const std::string& line) {
    enum TransformEntry { T_X, T_Y, T_Z, Q_X, Q_Y, Q_Z, Q_W };
    std::vector<std::string> parsed_transform_line = txt_parser_help::parse_line_adv(line, ",");
    if (parsed_transform_line.size() < 7) {
        std::stringstream error_stream;
        error_stream << "parsed_transform_line doesn't have sufficient entries for "
                        "transform! parsed_transform_line.size(): "
                     << parsed_transform_line.size() << std::endl;
        throw std::runtime_error(error_stream.str());
    }
    std::vector<double> transform_nums;
    for (const std::string& num : parsed_transform_line) {
        transform_nums.push_back(static_cast<double>(std::stod(num)));
    }
    Eigen::Vector3d translation(transform_nums[TransformEntry::T_X],
                                transform_nums[TransformEntry::T_Y],
                                transform_nums[TransformEntry::T_Z]);
    Eigen::Quaterniond rotation(
        transform_nums[TransformEntry::Q_W], transform_nums[TransformEntry::Q_X],
        transform_nums[TransformEntry::Q_Y], transform_nums[TransformEntry::Q_Z]);
    return liegroups::SE3(rotation, translation);
}

Eigen::Vector3d FourSeasonsParser::gcs_from_ECEF(const Eigen::Vector3d& t_place_from_ECEF) {
    static const GeographicLib::Geocentric earth = GeographicLib::Geocentric::WGS84();

    double x = t_place_from_ECEF.x(), y = t_place_from_ECEF.y(), z = t_place_from_ECEF.z();

    double lat_deg, lon_deg, alt_m;
    earth.Reverse(x, y, z, lat_deg, lon_deg, alt_m);

    return Eigen::Vector3d(lat_deg, lon_deg, alt_m);
}

Eigen::Vector3d FourSeasonsParser::ECEF_from_gcs(const Eigen::Vector3d& gcs_coordinate) {
    double lat_deg = gcs_coordinate.x();
    double lon_deg = gcs_coordinate.y();
    double alt_m = gcs_coordinate.z();

    double x, y, z;

    static const GeographicLib::Geocentric earth = GeographicLib::Geocentric::WGS84();
    earth.Forward(lat_deg, lon_deg, alt_m, x, y, z);

    return Eigen::Vector3d(x, y, z);
}

namespace detail {
namespace txt_parser_help {

std::vector<std::string> parse_line_adv(const std::string& line, const std::string& delim) {
    if (delim == " ") {
        return std::vector<std::string>(
            absl::StrSplit(line, absl::ByAnyChar(" \t\n\r"), absl::SkipWhitespace()));
    }
    return std::vector<std::string>(absl::StrSplit(line, delim, absl::SkipWhitespace()));
}

FourSeasonsParser::CameraCalibrationFisheye load_camera_calibration(
    const std::filesystem::path& calibration_dir) {
    std::ifstream file_calibration(calibration_dir / "calib_0.txt");
    std::string line_calibration;
    std::getline(file_calibration, line_calibration);
    std::vector<std::string> parsed_calib_line = parse_line_adv(line_calibration, " ");
    return FourSeasonsParser::CameraCalibrationFisheye{
        std::stod(parsed_calib_line[static_cast<size_t>(CalibIdx::FX)]),
        std::stod(parsed_calib_line[static_cast<size_t>(CalibIdx::FY)]),
        std::stod(parsed_calib_line[static_cast<size_t>(CalibIdx::CX)]),
        std::stod(parsed_calib_line[static_cast<size_t>(CalibIdx::CY)]),
        std::stod(parsed_calib_line[static_cast<size_t>(CalibIdx::K1)]),
        std::stod(parsed_calib_line[static_cast<size_t>(CalibIdx::K2)]),
        std::stod(parsed_calib_line[static_cast<size_t>(CalibIdx::K3)]),
        std::stod(parsed_calib_line[static_cast<size_t>(CalibIdx::K4)])};
}

// minimum sig figs of time in seconds (of type double) for all entries of results.txt
size_t min_sig_figs_result_time(const std::filesystem::path& path_vio) {
    std::ifstream file_vio(path_vio);
    std::string line;
    int min_figs = INT_MAX;
    while (std::getline(file_vio, line)) {
        const std::vector<std::string> parsed_line = parse_line_adv(line, " ");
        const std::string str_time_seconds = parsed_line[static_cast<size_t>(ResultIdx::TIME_SEC)];
        const int figs =
            str_time_seconds.size() +
            (str_time_seconds.find('.') != std::string::npos ? -1 : 0);  // '.' is not a fig
        min_figs = std::min(min_figs, figs);
    }
    return min_figs;
}

const TimeDataList create_img_time_data_list(const std::filesystem::path& path_img,
                                             const size_t time_sig_figs) {
    TimeDataList time_map_img;
    std::ifstream file_img(path_img);
    std::string line;
    while (std::getline(file_img, line)) {
        std::vector<std::string> parsed_line = parse_line_adv(line, " ");
        size_t time_ns = std::stoull(parsed_line[static_cast<size_t>(ImgIdx::TIME_NS)]);
        time_map_img.push_back(
            std::make_pair(round_to_sig_figs(time_ns, time_sig_figs), parsed_line));
    }
    return time_map_img;
}

const TimeDataMap create_gnss_poses_time_data_map(const std::filesystem::path& path_gnss,
                                                  const size_t time_sig_figs) {
    TimeDataMap time_map_gnss_poses;
    std::ifstream file_gnss_poses(path_gnss);
    std::string line;
    std::getline(file_gnss_poses,
                 line);  // advance a line to get past the top comment in GNSSPoses.txt
    while (std::getline(file_gnss_poses, line)) {
        std::vector<std::string> parsed_line = parse_line_adv(line, ",");
        size_t time_ns = std::stoull(parsed_line[static_cast<size_t>(GPSIdx::TIME_NS)]);
        time_map_gnss_poses.insert({round_to_sig_figs(time_ns, time_sig_figs), parsed_line});
    }
    return time_map_gnss_poses;
}

const TimeDataMap create_vio_time_data_map(const std::filesystem::path& path_vio,
                                           const size_t time_sig_figs) {
    TimeDataMap time_map_vio;
    std::ifstream file_vio(path_vio);
    std::string line;
    while (std::getline(file_vio, line)) {
        std::vector<std::string> parsed_line = parse_line_adv(line, " ");
        double time_seconds = std::stod(parsed_line[static_cast<size_t>(ResultIdx::TIME_SEC)]);
        size_t time_ns = time_seconds * 1e9;
        time_map_vio.insert({round_to_sig_figs(time_ns, time_sig_figs), parsed_line});
    }
    return time_map_vio;
}
}  // namespace txt_parser_help

namespace gps_parser_help {
size_t gps_utc_to_unix_time(const nmea::date& utc_date, const double utc_time_day_seconds) {
    std::chrono::sys_days date = std::chrono::year_month_day{
        std::chrono::year{utc_date.year + 2000}, std::chrono::month{utc_date.month},
        std::chrono::day{utc_date.day}};
    std::chrono::nanoseconds utc_time_day_ns =
        std::chrono::nanoseconds{static_cast<size_t>(utc_time_day_seconds * 1e9)};
    std::chrono::sys_time<std::chrono::nanoseconds> timestamp = date + utc_time_day_ns;
    return timestamp.time_since_epoch().count();
}
TimeGPSList create_gps_time_data_list(const std::filesystem::path& path_gps) {
    TimeGPSList time_list_gps;
    std::ifstream file_gps(path_gps);
    std::string line;
    std::optional<nmea::sentence> nmea_sentence;
    nmea::date date_last;
    date_last.day = 255;
    date_last.month = 255;
    date_last.year = 255;
    double time_of_day_last = -1.0;
    while (std::getline(file_gps, line) && !line.empty()) {
        try {
            nmea_sentence = nmea::sentence(line);
        } catch (const std::exception& e) {
            std::cerr << "failed to parse line as nmea sentence: " << e.what()
                      << "\ncontinuing to next line\n";
            continue;
        }
        if (nmea_sentence->type() == "GGA") {
            nmea::gga gga(*nmea_sentence);
            if (gga.utc.exists() && gga.latitude.exists() && gga.longitude.exists()) {
                if (std::abs(gga.utc.get() - time_of_day_last) <
                    1e-3) {  // GGA messages for this dataset come second
                    ImagePoint::GPSData gps_data;
                    gps_data.seq = gps_utc_to_unix_time(date_last, gga.utc.get());
                    gps_data.latitude = gga.latitude.get();
                    gps_data.longitude = gga.longitude.get();
                    if (gga.altitude.exists()) gps_data.altitude = gga.altitude.get();
                    time_list_gps.push_back(std::make_pair(gps_data.seq, gps_data));
                }
            }
        } else if (nmea_sentence->type() == "RMC") {
            nmea::rmc rmc(*nmea_sentence);
            if (rmc.utc.exists() && rmc.date.exists()) {
                date_last = rmc.date.get();
                time_of_day_last = rmc.utc.get();
            }
        } else if (nmea_sentence->type() == "GST") {
            std::optional<GSTData> gst_data = parse_gpgst(nmea_sentence->nmea_string());
            if (gst_data && std::abs(gst_data->utc_time_ns - time_of_day_last) <
                                1e-3) {  // GST message for this dataset come third
                size_t unix_time_ns = gps_utc_to_unix_time(date_last, gst_data->utc_time_ns);
                if (time_list_gps.back().first == unix_time_ns) {
                    time_list_gps.back().second.uncertainty.emplace(
                        gst_data->sigma_lat_m, gst_data->sigma_lon_m, gst_data->sigma_alt_m,
                        gst_data->error_orientation_deg, gst_data->rms_range_error_m);
                }
            }
        }
    }
    return time_list_gps;
}

std::vector<std::string> split_nmea_sentence(const std::string& sentence) {
    std::vector<std::string> fields;
    std::string field;
    std::stringstream ss(sentence);

    while (std::getline(ss, field, ',')) {
        // remove checksum from the last field if present
        auto asterisk = field.find('*');
        if (asterisk != std::string::npos) field = field.substr(0, asterisk);
        fields.push_back(field);
    }

    return fields;
}
double time_of_day_seconds(const double utc_time_hhmmss) {
    int hours = static_cast<int>(utc_time_hhmmss / 10000);
    int minutes = static_cast<int>((utc_time_hhmmss - hours * 10000) / 100);
    double seconds = utc_time_hhmmss - hours * 10000 - minutes * 100;
    return hours * 3600 + minutes * 60 + seconds;
}
std::optional<GSTData> parse_gpgst(const std::string& sentence) {
    if (sentence.substr(0, 6) != "$GPGST") {
        return std::nullopt;
    }

    std::vector<std::string> fields = split_nmea_sentence(sentence);
    if (fields.size() != 9) {
        return std::nullopt;
    }
    for (size_t i = 0; i < fields.size(); i++) {
        if (fields[i].empty()) return std::nullopt;
    }

    GSTData gst;
    gst.utc_time_ns = time_of_day_seconds(std::stod(fields[1]));
    gst.rms_range_error_m = std::stod(fields[2]);
    gst.error_semi_major_m = std::stod(fields[3]);
    gst.error_semi_minor_m = std::stod(fields[4]);
    gst.error_orientation_deg = std::stod(fields[5]);
    gst.sigma_lat_m = std::stod(fields[6]);
    gst.sigma_lon_m = std::stod(fields[7]);
    gst.sigma_alt_m = std::stod(fields[8]);

    return gst;
}

}  // namespace gps_parser_help

template <typename T>
size_t abs_diff(const T& a, const T& b) {
    return a > b ? a - b : b - a;
}
}  // namespace detail
>>>>>>> fd40e2d8
}  // namespace robot::experimental::learn_descriptors<|MERGE_RESOLUTION|>--- conflicted
+++ resolved
@@ -1,19 +1,12 @@
 #include "experimental/learn_descriptors/four_seasons_parser.hh"
 
-<<<<<<< HEAD
-=======
-#include <cmath>
->>>>>>> fd40e2d8
 #include <cstddef>
 #include <cstdlib>
 #include <exception>
 #include <fstream>
 #include <iostream>
 #include <limits>
-<<<<<<< HEAD
 #include <memory>
-=======
->>>>>>> fd40e2d8
 #include <sstream>
 #include <string>
 #include <type_traits>
@@ -22,14 +15,6 @@
 
 #include "Eigen/Core"
 #include "Eigen/Geometry"
-<<<<<<< HEAD
-=======
-#include "GeographicLib/Geocentric.hpp"
-#include "GeographicLib/LocalCartesian.hpp"
-#include "absl/strings/str_split.h"
-#include "absl/strings/strip.h"
-#include "common/check.hh"
->>>>>>> fd40e2d8
 #include "common/liegroups/se3.hh"
 #include "experimental/learn_descriptors/camera_calibration.hh"
 #include "experimental/learn_descriptors/four_seasons_parser_detail.hh"
@@ -105,24 +90,17 @@
                 std::stod(
                     parsed_line_vio[static_cast<size_t>(txt_parser_help::ResultIdx::QUAT_Z)]));
             img_pt.AS_w_from_vio_cam = liegroups::SE3(R_AS_w_from_vio_cam, t_AS_w_from_vio_cam);
-<<<<<<< HEAD
         }  // else {
         //     std::clog << "There is no AS_w_from_vio_cam data at img_pt with id: " << id
         //               << std::endl;
         // }
-=======
-        } else {
-            std::clog << "There is no AS_w_from_vio_cam data at img_pt with id: " << id
-                      << std::endl;
-        }
->>>>>>> fd40e2d8
+
         img_pt_vector_.push_back(img_pt);
         id++;
     }
     // popoulate gps to nearest img time
     // TODO: could be linear time... but good enough
     for (const auto& [time_unix_ns, gps_data] : gps_time_list) {
-<<<<<<< HEAD
         auto it =
             std::lower_bound(img_pt_vector_.begin(), img_pt_vector_.end(), time_unix_ns,
                              [](const ImagePointFourSeasons& img_pt, const size_t query_unix_time) {
@@ -131,21 +109,10 @@
         size_t insert_idx = std::distance(img_pt_vector_.begin(), it);
         if (it != img_pt_vector_.begin() &&
             abs_diff(it->seq, time_unix_ns) > abs_diff(std::prev(it)->seq, time_unix_ns)) {
-=======
-        auto it = std::lower_bound(img_pt_vector_.begin(), img_pt_vector_.end(), time_unix_ns,
-                                   [](const ImagePoint& img_pt, const size_t query_unix_time) {
-                                       return img_pt.seq < query_unix_time;
-                                   });
-        size_t insert_idx = std::distance(img_pt_vector_.begin(), it);
-        if (it != img_pt_vector_.begin() &&
-            detail::abs_diff(it->seq, time_unix_ns) >
-                detail::abs_diff(std::prev(it)->seq, time_unix_ns)) {
->>>>>>> fd40e2d8
             insert_idx--;
         }
         // NOTE: in future, could perhaps use gps data that isn't associated with an img_pt in some
         // way. maybe to help with interpolation, estimate velocity
-<<<<<<< HEAD
         if (abs_diff(img_pt_vector_[insert_idx].seq, time_unix_ns) <
             FourSeasonsParser::CAM_CAP_DELTA_NS) {
             img_pt_vector_[insert_idx].gps_gcs = gps_data;
@@ -156,296 +123,4 @@
 cv::Mat FourSeasonsParser::load_image(const size_t m) const {
     return get_image_point(m).load_image(img_dir_);
 }
-=======
-        if (detail::abs_diff(img_pt_vector_[insert_idx].seq, time_unix_ns) <
-            FourSeasonsParser::CAM_CAP_DELTA_NS) {
-            img_pt_vector_[insert_idx].gps_gcs = gps_data;
-        }
-    }
-}
-
-cv::Mat FourSeasonsParser::load_image(const size_t m) const {
-    return get_image_point(m).load_image(img_dir_);
-}
-
-FourSeasonsParser::FourSeasonsTransforms::FourSeasonsTransforms(
-    const std::filesystem::path& path_transforms) {
-    std::ifstream file_transforms(path_transforms);
-    std::string line;
-    while (std::getline(file_transforms, line)) {
-        if (line.find("transform_S_AS") != std::string::npos) {
-            std::getline(file_transforms, line);
-            S_from_AS = get_transform_from_line(line);
-        } else if (line.find("TS_cam_imu") != std::string::npos) {
-            std::getline(file_transforms, line);
-            cam_from_imu = get_transform_from_line(line);
-        } else if (line.find("transform_w_gpsw") != std::string::npos) {
-            std::getline(file_transforms, line);
-            w_from_gpsw = get_transform_from_line(line);
-        } else if (line.find("transform_gps_imu") != std::string::npos) {
-            std::getline(file_transforms, line);
-            gps_from_imu = get_transform_from_line(line);
-        } else if (line.find("transform_e_gpsw") != std::string::npos) {
-            std::getline(file_transforms, line);
-            e_from_gpsw = get_transform_from_line(line);
-        } else if (line.find("GNSS scale") != std::string::npos) {
-            std::getline(file_transforms, line);
-            gnss_scale = std::stod(line);
-        }
-    }
-}
-
-liegroups::SE3 FourSeasonsParser::FourSeasonsTransforms::get_transform_from_line(
-    const std::string& line) {
-    enum TransformEntry { T_X, T_Y, T_Z, Q_X, Q_Y, Q_Z, Q_W };
-    std::vector<std::string> parsed_transform_line = txt_parser_help::parse_line_adv(line, ",");
-    if (parsed_transform_line.size() < 7) {
-        std::stringstream error_stream;
-        error_stream << "parsed_transform_line doesn't have sufficient entries for "
-                        "transform! parsed_transform_line.size(): "
-                     << parsed_transform_line.size() << std::endl;
-        throw std::runtime_error(error_stream.str());
-    }
-    std::vector<double> transform_nums;
-    for (const std::string& num : parsed_transform_line) {
-        transform_nums.push_back(static_cast<double>(std::stod(num)));
-    }
-    Eigen::Vector3d translation(transform_nums[TransformEntry::T_X],
-                                transform_nums[TransformEntry::T_Y],
-                                transform_nums[TransformEntry::T_Z]);
-    Eigen::Quaterniond rotation(
-        transform_nums[TransformEntry::Q_W], transform_nums[TransformEntry::Q_X],
-        transform_nums[TransformEntry::Q_Y], transform_nums[TransformEntry::Q_Z]);
-    return liegroups::SE3(rotation, translation);
-}
-
-Eigen::Vector3d FourSeasonsParser::gcs_from_ECEF(const Eigen::Vector3d& t_place_from_ECEF) {
-    static const GeographicLib::Geocentric earth = GeographicLib::Geocentric::WGS84();
-
-    double x = t_place_from_ECEF.x(), y = t_place_from_ECEF.y(), z = t_place_from_ECEF.z();
-
-    double lat_deg, lon_deg, alt_m;
-    earth.Reverse(x, y, z, lat_deg, lon_deg, alt_m);
-
-    return Eigen::Vector3d(lat_deg, lon_deg, alt_m);
-}
-
-Eigen::Vector3d FourSeasonsParser::ECEF_from_gcs(const Eigen::Vector3d& gcs_coordinate) {
-    double lat_deg = gcs_coordinate.x();
-    double lon_deg = gcs_coordinate.y();
-    double alt_m = gcs_coordinate.z();
-
-    double x, y, z;
-
-    static const GeographicLib::Geocentric earth = GeographicLib::Geocentric::WGS84();
-    earth.Forward(lat_deg, lon_deg, alt_m, x, y, z);
-
-    return Eigen::Vector3d(x, y, z);
-}
-
-namespace detail {
-namespace txt_parser_help {
-
-std::vector<std::string> parse_line_adv(const std::string& line, const std::string& delim) {
-    if (delim == " ") {
-        return std::vector<std::string>(
-            absl::StrSplit(line, absl::ByAnyChar(" \t\n\r"), absl::SkipWhitespace()));
-    }
-    return std::vector<std::string>(absl::StrSplit(line, delim, absl::SkipWhitespace()));
-}
-
-FourSeasonsParser::CameraCalibrationFisheye load_camera_calibration(
-    const std::filesystem::path& calibration_dir) {
-    std::ifstream file_calibration(calibration_dir / "calib_0.txt");
-    std::string line_calibration;
-    std::getline(file_calibration, line_calibration);
-    std::vector<std::string> parsed_calib_line = parse_line_adv(line_calibration, " ");
-    return FourSeasonsParser::CameraCalibrationFisheye{
-        std::stod(parsed_calib_line[static_cast<size_t>(CalibIdx::FX)]),
-        std::stod(parsed_calib_line[static_cast<size_t>(CalibIdx::FY)]),
-        std::stod(parsed_calib_line[static_cast<size_t>(CalibIdx::CX)]),
-        std::stod(parsed_calib_line[static_cast<size_t>(CalibIdx::CY)]),
-        std::stod(parsed_calib_line[static_cast<size_t>(CalibIdx::K1)]),
-        std::stod(parsed_calib_line[static_cast<size_t>(CalibIdx::K2)]),
-        std::stod(parsed_calib_line[static_cast<size_t>(CalibIdx::K3)]),
-        std::stod(parsed_calib_line[static_cast<size_t>(CalibIdx::K4)])};
-}
-
-// minimum sig figs of time in seconds (of type double) for all entries of results.txt
-size_t min_sig_figs_result_time(const std::filesystem::path& path_vio) {
-    std::ifstream file_vio(path_vio);
-    std::string line;
-    int min_figs = INT_MAX;
-    while (std::getline(file_vio, line)) {
-        const std::vector<std::string> parsed_line = parse_line_adv(line, " ");
-        const std::string str_time_seconds = parsed_line[static_cast<size_t>(ResultIdx::TIME_SEC)];
-        const int figs =
-            str_time_seconds.size() +
-            (str_time_seconds.find('.') != std::string::npos ? -1 : 0);  // '.' is not a fig
-        min_figs = std::min(min_figs, figs);
-    }
-    return min_figs;
-}
-
-const TimeDataList create_img_time_data_list(const std::filesystem::path& path_img,
-                                             const size_t time_sig_figs) {
-    TimeDataList time_map_img;
-    std::ifstream file_img(path_img);
-    std::string line;
-    while (std::getline(file_img, line)) {
-        std::vector<std::string> parsed_line = parse_line_adv(line, " ");
-        size_t time_ns = std::stoull(parsed_line[static_cast<size_t>(ImgIdx::TIME_NS)]);
-        time_map_img.push_back(
-            std::make_pair(round_to_sig_figs(time_ns, time_sig_figs), parsed_line));
-    }
-    return time_map_img;
-}
-
-const TimeDataMap create_gnss_poses_time_data_map(const std::filesystem::path& path_gnss,
-                                                  const size_t time_sig_figs) {
-    TimeDataMap time_map_gnss_poses;
-    std::ifstream file_gnss_poses(path_gnss);
-    std::string line;
-    std::getline(file_gnss_poses,
-                 line);  // advance a line to get past the top comment in GNSSPoses.txt
-    while (std::getline(file_gnss_poses, line)) {
-        std::vector<std::string> parsed_line = parse_line_adv(line, ",");
-        size_t time_ns = std::stoull(parsed_line[static_cast<size_t>(GPSIdx::TIME_NS)]);
-        time_map_gnss_poses.insert({round_to_sig_figs(time_ns, time_sig_figs), parsed_line});
-    }
-    return time_map_gnss_poses;
-}
-
-const TimeDataMap create_vio_time_data_map(const std::filesystem::path& path_vio,
-                                           const size_t time_sig_figs) {
-    TimeDataMap time_map_vio;
-    std::ifstream file_vio(path_vio);
-    std::string line;
-    while (std::getline(file_vio, line)) {
-        std::vector<std::string> parsed_line = parse_line_adv(line, " ");
-        double time_seconds = std::stod(parsed_line[static_cast<size_t>(ResultIdx::TIME_SEC)]);
-        size_t time_ns = time_seconds * 1e9;
-        time_map_vio.insert({round_to_sig_figs(time_ns, time_sig_figs), parsed_line});
-    }
-    return time_map_vio;
-}
-}  // namespace txt_parser_help
-
-namespace gps_parser_help {
-size_t gps_utc_to_unix_time(const nmea::date& utc_date, const double utc_time_day_seconds) {
-    std::chrono::sys_days date = std::chrono::year_month_day{
-        std::chrono::year{utc_date.year + 2000}, std::chrono::month{utc_date.month},
-        std::chrono::day{utc_date.day}};
-    std::chrono::nanoseconds utc_time_day_ns =
-        std::chrono::nanoseconds{static_cast<size_t>(utc_time_day_seconds * 1e9)};
-    std::chrono::sys_time<std::chrono::nanoseconds> timestamp = date + utc_time_day_ns;
-    return timestamp.time_since_epoch().count();
-}
-TimeGPSList create_gps_time_data_list(const std::filesystem::path& path_gps) {
-    TimeGPSList time_list_gps;
-    std::ifstream file_gps(path_gps);
-    std::string line;
-    std::optional<nmea::sentence> nmea_sentence;
-    nmea::date date_last;
-    date_last.day = 255;
-    date_last.month = 255;
-    date_last.year = 255;
-    double time_of_day_last = -1.0;
-    while (std::getline(file_gps, line) && !line.empty()) {
-        try {
-            nmea_sentence = nmea::sentence(line);
-        } catch (const std::exception& e) {
-            std::cerr << "failed to parse line as nmea sentence: " << e.what()
-                      << "\ncontinuing to next line\n";
-            continue;
-        }
-        if (nmea_sentence->type() == "GGA") {
-            nmea::gga gga(*nmea_sentence);
-            if (gga.utc.exists() && gga.latitude.exists() && gga.longitude.exists()) {
-                if (std::abs(gga.utc.get() - time_of_day_last) <
-                    1e-3) {  // GGA messages for this dataset come second
-                    ImagePoint::GPSData gps_data;
-                    gps_data.seq = gps_utc_to_unix_time(date_last, gga.utc.get());
-                    gps_data.latitude = gga.latitude.get();
-                    gps_data.longitude = gga.longitude.get();
-                    if (gga.altitude.exists()) gps_data.altitude = gga.altitude.get();
-                    time_list_gps.push_back(std::make_pair(gps_data.seq, gps_data));
-                }
-            }
-        } else if (nmea_sentence->type() == "RMC") {
-            nmea::rmc rmc(*nmea_sentence);
-            if (rmc.utc.exists() && rmc.date.exists()) {
-                date_last = rmc.date.get();
-                time_of_day_last = rmc.utc.get();
-            }
-        } else if (nmea_sentence->type() == "GST") {
-            std::optional<GSTData> gst_data = parse_gpgst(nmea_sentence->nmea_string());
-            if (gst_data && std::abs(gst_data->utc_time_ns - time_of_day_last) <
-                                1e-3) {  // GST message for this dataset come third
-                size_t unix_time_ns = gps_utc_to_unix_time(date_last, gst_data->utc_time_ns);
-                if (time_list_gps.back().first == unix_time_ns) {
-                    time_list_gps.back().second.uncertainty.emplace(
-                        gst_data->sigma_lat_m, gst_data->sigma_lon_m, gst_data->sigma_alt_m,
-                        gst_data->error_orientation_deg, gst_data->rms_range_error_m);
-                }
-            }
-        }
-    }
-    return time_list_gps;
-}
-
-std::vector<std::string> split_nmea_sentence(const std::string& sentence) {
-    std::vector<std::string> fields;
-    std::string field;
-    std::stringstream ss(sentence);
-
-    while (std::getline(ss, field, ',')) {
-        // remove checksum from the last field if present
-        auto asterisk = field.find('*');
-        if (asterisk != std::string::npos) field = field.substr(0, asterisk);
-        fields.push_back(field);
-    }
-
-    return fields;
-}
-double time_of_day_seconds(const double utc_time_hhmmss) {
-    int hours = static_cast<int>(utc_time_hhmmss / 10000);
-    int minutes = static_cast<int>((utc_time_hhmmss - hours * 10000) / 100);
-    double seconds = utc_time_hhmmss - hours * 10000 - minutes * 100;
-    return hours * 3600 + minutes * 60 + seconds;
-}
-std::optional<GSTData> parse_gpgst(const std::string& sentence) {
-    if (sentence.substr(0, 6) != "$GPGST") {
-        return std::nullopt;
-    }
-
-    std::vector<std::string> fields = split_nmea_sentence(sentence);
-    if (fields.size() != 9) {
-        return std::nullopt;
-    }
-    for (size_t i = 0; i < fields.size(); i++) {
-        if (fields[i].empty()) return std::nullopt;
-    }
-
-    GSTData gst;
-    gst.utc_time_ns = time_of_day_seconds(std::stod(fields[1]));
-    gst.rms_range_error_m = std::stod(fields[2]);
-    gst.error_semi_major_m = std::stod(fields[3]);
-    gst.error_semi_minor_m = std::stod(fields[4]);
-    gst.error_orientation_deg = std::stod(fields[5]);
-    gst.sigma_lat_m = std::stod(fields[6]);
-    gst.sigma_lon_m = std::stod(fields[7]);
-    gst.sigma_alt_m = std::stod(fields[8]);
-
-    return gst;
-}
-
-}  // namespace gps_parser_help
-
-template <typename T>
-size_t abs_diff(const T& a, const T& b) {
-    return a > b ? a - b : b - a;
-}
-}  // namespace detail
->>>>>>> fd40e2d8
 }  // namespace robot::experimental::learn_descriptors