package(features = ["warning_compile_flags"])

cc_library(
    name = "learn_descriptors",
    srcs = ["learn_descriptors.cc"],
    hdrs = ["learn_descriptors.hh"],
    visibility = ["//visibility:public"],
)

cc_test(
    name = "learn_descriptors_test",
    srcs = ["learn_descriptors_test.cc"],
    deps = [
        ":learn_descriptors",
        "@com_google_googletest//:gtest_main",
    ],
)

cc_library(
    name = "structure_from_motion",
    srcs = ["structure_from_motion.cc"],
    hdrs = ["structure_from_motion.hh"],
    copts = [
        "-Wno-error=unused-parameter",
    ],
    visibility = ["//visibility:public"],
    deps = [
        ":backend",
        ":frontend",
        ":frame",
        ":image_point",
        "//common:check",
        "//visualization/opencv:opencv_viz",
        "@eigen",
        "@gtsam",
        "@opencv",
    ],
)

cc_test(
    name = "structure_from_motion_test",
    srcs = ["structure_from_motion_test.cc"],
    copts = [
        "-Wno-error=unused-parameter",
    ],
    deps = [
        ":frame",
        ":structure_from_motion",
        ":symphony_lake_parser",
        "//common/geometry:translate_types",
        "//visualization/opencv:opencv_viz",
        "@com_google_googletest//:gtest_main",
    ],
)

cc_library(
    name = "symphony_lake_parser",
    srcs = ["symphony_lake_parser.cc"],
    hdrs = ["symphony_lake_parser.hh"],
    copts = [
        "-Wno-unused-parameter",
    ],
    data = ["@symphony_lake_snippet//:files"],
    visibility = ["//visibility:public"],
    deps = [
        "//common:check",
        "@eigen",
        "@symphony_lake_parser",
    ],
)

cc_test(
    name = "symphony_lake_parser_test",
    srcs = ["symphony_lake_parser_test.cc"],
    copts = ["-Wno-unused-parameter"],
    data = ["@symphony_lake_snippet//:files"],
    deps = [
        ":symphony_lake_parser",
        "//visualization/opencv:opencv_viz",
        "@com_google_googletest//:gtest_main",
    ],
)

cc_test(
    name = "gtsam_test",
    srcs = ["gtsam_test.cc"],
    deps = [
        "@com_google_googletest//:gtest_main",
        "@gtsam",
    ],
)

cc_library(
    name = "image_point",
    hdrs = ["image_point.hh"],
    visibility = ["//visibility:public"],
    deps = [
        "//common/liegroups:se3",
        "@eigen",
    ],
)

cc_library(
    name = "four_seasons_transforms",
    hdrs = ["four_seasons_transforms.hh"],
    srcs = ["four_seasons_transforms.cc"],
    visibility = ["//visibility:public"],
    deps = [
        ":four_seasons_parser_detail",
        "//common/liegroups:se3",
        "//common:check",
        "@eigen",
    ],
)

cc_library(
    name = "image_point_four_seasons",
    hdrs = ["image_point_four_seasons.hh"],
    srcs = ["image_point_four_seasons.cc"],
    visibility = ["//visibility:public"],
    deps = [
        ":image_point",
        ":gps_data",
        ":four_seasons_transforms",
        "//common/liegroups:se3",
        "//common/gps:frame_translation",
        "//common:check",
        "@eigen",
        "@opencv",
        "@geographiclib",
    ]
)

cc_library(
    name = "gps_data",
    hdrs = ["gps_data.hh"],
    visibility = ["//visibility:public"],
    deps = [
        "@eigen",
    ]
)

cc_library(
    name = "four_seasons_parser",
    hdrs = ["four_seasons_parser.hh"],
    srcs = ["four_seasons_parser.cc"],
    visibility = ["//visibility:public"],
    deps = [
<<<<<<< HEAD
        ":image_point_four_seasons",
        ":four_seasons_transforms",
        ":four_seasons_parser_detail",
        "//common:check",
        "//common/liegroups:se3",
        "@eigen",
        "@opencv",
        ":camera_calibration"
    ],
)

cc_library(
    name = "four_seasons_parser_detail",
    hdrs = ["four_seasons_parser_detail.hh"],
    srcs = ["four_seasons_parser_detail.cc"],
    visibility = ["//visibility:public"],
    deps = [
        ":camera_calibration",
        ":gps_data",
        "//common/liegroups:se3",
        "@com_google_absl//absl/strings:str_format",
        "@geographiclib",
        "@nmea",
    ],
)

cc_binary(
    name = "four_seasons_parser_example",
    srcs = ["four_seasons_parser_example.cc"],
    deps = [
        ":four_seasons_parser",
        ":gps_data",
        "//common:check",
        "@cxxopts",
    ],
=======
      "@eigen",
      "@opencv//:opencv",
      "//common/liegroups:se3",
      "//common/time:robot_time",
      "@com_google_absl//absl/strings:str_format",
      ":image_point",
      "@nmea",
      "@geographiclib",
      "//common:check"
    ]
>>>>>>> fd40e2d8
)

cc_binary(
    name = "four_seasons_parser_example_viz",
    srcs = ["four_seasons_parser_example_viz.cc"],
    deps = [
        ":four_seasons_parser",
        ":frontend",
        "//common:check",
        "//common/gps:frame_translation",
        "//visualization/opencv:opencv_viz",
        "@cxxopts",
        "@eigen",
    ],
)

cc_test(
    name = "four_seasons_parser_test",
    srcs = ["four_seasons_parser_test.cc"],
    data = ["@four_seasons_snippet//:files"],
    deps = [
        ":four_seasons_parser",
        ":four_seasons_parser_detail",
        ":image_point_four_seasons",
        "//common:check",
        "//common/gps:frame_translation",
        "//common/liegroups:se3",
        "@com_google_absl//absl/strings:str_format",
        "@com_google_googletest//:gtest_main",
        "@eigen",
        "@geographiclib",
        "@nmea",
        ":camera_calibration"
    ],
)

cc_library(
    name = "frontend_definitions",
    hdrs = ["frontend_definitions.hh"],
    visibility = ["//visibility:public"],
    deps = [
        ":structure_from_motion_types",
        "@gtsam",
    ],
)

cc_library(
    name = "structure_from_motion_types",
    hdrs = ["structure_from_motion_types.hh"],
    visibility = ["//visibility:public"],
    deps = [
        "@gtsam",
        "@opencv",
    ],
)

cc_library(
    name = "frame",
    srcs = ["frame.cc"],
    hdrs = ["frame.hh"],
    visibility = ["//visibility:public"],
    deps = [
        ":frontend_definitions",
        "//common:check",
        "@gtsam",
        "@opencv",
        "@eigen"
    ],
)

cc_library(
    name = "feature_set",
    hdrs = ["feature_set.hh"],
    visibility = ["//visibility:public"],
    deps = [
        "@gtsam",
        "@opencv",
    ],
)

cc_library(
    name = "spatial_test_scene",
    srcs = ["spatial_test_scene.cc"],
    hdrs = ["spatial_test_scene.hh"],
    visibility = ["//visibility:public"],
    deps = [
        "@eigen",
        "@gtsam",
        "@opencv",
        "//common:check"
    ],
)

cc_library(
    name = "spatial_test_scene_cube",
    hdrs = ["spatial_test_scene_cube.hh"],
    visibility = ["//visibility:public"],
    deps = [
        ":spatial_test_scene",
        "@eigen",
    ],
)

cc_binary(
    name = "spatial_test_scene_cube_example",
    srcs = ["spatial_test_scene_cube_example.cc"],
    deps = [
        ":spatial_test_scene_cube",
        "//visualization/opencv:opencv_viz",
        "//common:check",
        "@eigen",
        "@gtsam"
    ],
)

cc_library(
    name = "frontend",
    srcs = ["frontend.cc"],
    hdrs = ["frontend.hh"],
    copts = [
        "-Wno-error=unused-parameter",
    ],
    visibility = ["//visibility:public"],
    deps = [
        ":frame",
        ":frontend_definitions",
        ":image_point_four_seasons",
        ":structure_from_motion_types",
        "//common:check",
        "//common/geometry:camera",
        "@opencv",
        "@gtsam",
        "@eigen",
    ],
)

cc_test(
    name = "frontend_test",
    srcs = ["frontend_test.cc"],
    deps = [
        ":frontend",
        ":image_point",
        "@com_google_googletest//:gtest_main",
        "@opencv",
        "@eigen"
    ],
)

cc_library(
    name = "backend",
    srcs = ["backend.cc"],
    hdrs = ["backend.hh"],
    copts = [
        "-Wno-error=unused-parameter",
    ],
    visibility = ["//visibility:public"],
    deps = [
        ":structure_from_motion_types",
        ":frame",
        "//common:check",
        "//common/geometry:camera",
        "@boost//:smart_ptr",
        "@gtsam",
        "@opencv",
    ],
)

cc_test(
<<<<<<< HEAD
    name = "backend_test",
    srcs = ["backend_test.cc"],
    copts = [
        "-Wno-error=unused-parameter",
    ],
    deps = [
        ":backend",
        ":feature_manager",
        ":spatial_test_scene_cube",
        "//visualization/opencv:opencv_viz",
        "@com_google_googletest//:gtest_main",
        "@opencv",
    ],
)

cc_library(
    name = "camera_calibration",
    hdrs = ["camera_calibration.hh"],
    visibility = ["//visibility:public"],
    deps = [
        "@opencv"
    ]
)

cc_binary(
    name = "structure_from_motion_example",
    srcs = ["structure_from_motion_example.cc"],
    copts = [
        "-Wno-error=unused-parameter",
        "-Wno-error=unused-function",
    ],
    deps = [
        ":structure_from_motion",
        ":frontend",
        ":backend",
        ":four_seasons_parser",
        ":frame",
        ":image_point",
        ":image_point_four_seasons",
        ":spatial_test_scene_cube",
        ":structure_from_motion_types",
        ":camera_calibration",
        "//visualization/opencv:opencv_viz",
        "@boost//:smart_ptr",
        "@cxxopts",
        "@eigen",
        "@opencv",
    ],
=======
  name = "four_seasons_parser_test",
  srcs = ["four_seasons_parser_test.cc"],
  data = ["@four_seasons_snippet//:files"],
  deps = [
    "@com_google_googletest//:gtest_main",
    "//common/liegroups:se3",
    "@com_google_absl//absl/strings:str_format",
    "@eigen",
    ":four_seasons_parser",
    "@nmea",
    "@geographiclib",
    "//common:check"
  ]
>>>>>>> fd40e2d8
)<|MERGE_RESOLUTION|>--- conflicted
+++ resolved
@@ -146,7 +146,7 @@
     srcs = ["four_seasons_parser.cc"],
     visibility = ["//visibility:public"],
     deps = [
-<<<<<<< HEAD
+
         ":image_point_four_seasons",
         ":four_seasons_transforms",
         ":four_seasons_parser_detail",
@@ -171,18 +171,6 @@
         "@geographiclib",
         "@nmea",
     ],
-)
-
-cc_binary(
-    name = "four_seasons_parser_example",
-    srcs = ["four_seasons_parser_example.cc"],
-    deps = [
-        ":four_seasons_parser",
-        ":gps_data",
-        "//common:check",
-        "@cxxopts",
-    ],
-=======
       "@eigen",
       "@opencv//:opencv",
       "//common/liegroups:se3",
@@ -193,7 +181,17 @@
       "@geographiclib",
       "//common:check"
     ]
->>>>>>> fd40e2d8
+)
+
+cc_binary(
+    name = "four_seasons_parser_example",
+    srcs = ["four_seasons_parser_example.cc"],
+    deps = [
+        ":four_seasons_parser",
+        ":gps_data",
+        "//common:check",
+        "@cxxopts",
+    ],
 )
 
 cc_binary(
@@ -362,7 +360,6 @@
 )
 
 cc_test(
-<<<<<<< HEAD
     name = "backend_test",
     srcs = ["backend_test.cc"],
     copts = [
@@ -411,19 +408,4 @@
         "@eigen",
         "@opencv",
     ],
-=======
-  name = "four_seasons_parser_test",
-  srcs = ["four_seasons_parser_test.cc"],
-  data = ["@four_seasons_snippet//:files"],
-  deps = [
-    "@com_google_googletest//:gtest_main",
-    "//common/liegroups:se3",
-    "@com_google_absl//absl/strings:str_format",
-    "@eigen",
-    ":four_seasons_parser",
-    "@nmea",
-    "@geographiclib",
-    "//common:check"
-  ]
->>>>>>> fd40e2d8
 )