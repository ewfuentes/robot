package(features=["warning_compile_flags"])

cc_library(
  name = "learn_descriptors",
  hdrs = ["learn_descriptors.hh"],
  visibility = ["//visibility:public"],
  srcs = ["learn_descriptors.cc"],
)

cc_test(
  name = "learn_descriptors_test",
  srcs = ["learn_descriptors_test.cc"],
  deps = [
    "@com_google_googletest//:gtest_main",
    ":learn_descriptors",
  ]
)

<<<<<<< HEAD
cc_library(
  name = "symphony_lake_parser",
  hdrs = ["symphony_lake_parser.hh"],
  copts = ["-Wno-unused-parameter"],
  visibility = ["//visibility:public"],
  srcs = ["symphony_lake_parser.cc"],
  deps = [
    "@symphony_lake_parser",
    "//common:check"
  ]
)

cc_test(
  name = "symphony_lake_parser_test",
  srcs = ["symphony_lake_parser_test.cc"],
  copts = ["-Wno-unused-parameter"],
  data = ["@symphony_lake_snippet"],
  deps = [
    "@com_google_googletest//:gtest_main",
    ":symphony_lake_parser",
    "//common:check"
=======
cc_test(
  name = "gtsam_test",
  srcs = ["gtsam_test.cc"],
  deps = [
    "@com_google_googletest//:gtest_main",
    "@gtsam//:gtsam",
    ":learn_descriptors"  
>>>>>>> 1e072521
  ]
)<|MERGE_RESOLUTION|>--- conflicted
+++ resolved
@@ -16,7 +16,7 @@
   ]
 )
 
-<<<<<<< HEAD
+
 cc_library(
   name = "symphony_lake_parser",
   hdrs = ["symphony_lake_parser.hh"],
@@ -38,7 +38,9 @@
     "@com_google_googletest//:gtest_main",
     ":symphony_lake_parser",
     "//common:check"
-=======
+  ]
+)
+
 cc_test(
   name = "gtsam_test",
   srcs = ["gtsam_test.cc"],
@@ -46,6 +48,5 @@
     "@com_google_googletest//:gtest_main",
     "@gtsam//:gtsam",
     ":learn_descriptors"  
->>>>>>> 1e072521
   ]
 )