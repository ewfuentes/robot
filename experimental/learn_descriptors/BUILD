--- conflicted
+++ resolved
@@ -16,7 +16,6 @@
   ]
 )
 
-<<<<<<< HEAD
 cc_library(
   name = "visual_odometry",
   hdrs = ["visual_odometry.hh"],
@@ -33,7 +32,9 @@
   deps = [
     "@com_google_googletest//:gtest_main",
     ":visual_odometry"
-=======
+  ]
+)
+
 cc_test(
   name = "gtsam_test",
   srcs = ["gtsam_test.cc"],
@@ -41,6 +42,5 @@
     "@com_google_googletest//:gtest_main",
     "@gtsam//:gtsam",
     ":learn_descriptors"  
->>>>>>> 8d329670
   ]
 )