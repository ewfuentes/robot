--- conflicted
+++ resolved
@@ -33,7 +33,6 @@
     ]
 )
 
-<<<<<<< HEAD
 cc_library(
     name = "kimera_spectacular_data_provider",
     hdrs = ["kimera_spectacular_data_provider.hh"],
@@ -59,7 +58,6 @@
 	":kimera_spectacular_data_provider",
 	"@com_google_googletest//:gtest_main",
     ]
-=======
 pybind_extension(
     name = "spectacular_log_python",
     srcs = ["spectacular_log_python.cc"],
@@ -75,5 +73,4 @@
 	requirement("rosbags"),
 	requirement("numpy"),
     ],
->>>>>>> b6a9feb2
 )