import common.torch.load_torch_deps
import torch
import torchvision as tv
import sys
import itertools
import math
import lmdb
import io
import time
import psutil
import logging
import hashlib
import msgspec


import shapely
from pathlib import Path
import pandas as pd
import geopandas as gpd
import numpy as np
from scipy.spatial import cKDTree
from typing import NamedTuple
from common.math.haversine import find_d_on_unit_circle
from common.gps import web_mercator
from enum import StrEnum, auto
from experimental.overhead_matching.swag.model.swag_model_input_output import ExtractorOutput
from experimental.overhead_matching.swag.model.swag_config_types import CacheableExtractorInfo

from typing import Any

# Configure logger for this module
logging.basicConfig(level=logging.INFO)
logger = logging.getLogger(__name__)

EARTH_RADIUS_M = 6378137.0

class HashStruct(msgspec.Struct, frozen=True):
    """Structure for computing cache hashes. Combines model config, patch dims, landmark version, and panorama landmark radius."""
    model_config: Any
    patch_dims: tuple[int, int]
    landmark_version: str
    panorama_landmark_radius_px: float

def compute_config_hash(obj):
    """Compute a deterministic hash of a configuration object."""
    yaml_str = msgspec.yaml.encode(obj, order='deterministic')
    return hashlib.sha256(yaml_str).hexdigest()

class SampleMode(StrEnum):
    # In nearest mode, when indexing into the dataset, return the nearest satellite patch
    # for the selected panorama
    NEAREST = auto()
    # In pos/semipos mode, it is possible to sample all positive and semipositive pairs
    POS_SEMIPOS = auto()


class SamplePair(NamedTuple):
    panorama_idx: int
    satellite_idx: int


class PanoramaIndexInfo(NamedTuple):
    panorama_idx: int
    nearest_satellite_idx: int
    positive_satellite_idxs: list[int]
    semipositive_satellite_idxs: list[int]


class TensorCacheInfo(NamedTuple):
    dataset_key: str
    model_type: str
    landmark_version: str
    panorama_landmark_radius_px: float
    # Un-hashed extractor info provided by the model
    extractor_info: dict[str, CacheableExtractorInfo]


class TensorCache(NamedTuple):
    key: str
    db: lmdb.Environment


class VigorDatasetConfig(NamedTuple):
    satellite_tensor_cache_info: None | TensorCacheInfo
    panorama_tensor_cache_info: None | TensorCacheInfo
    panorama_neighbor_radius: float = 1e-9
    satellite_patch_size: None | tuple[int, int] = None
    panorama_size: None | tuple[int, int] = None
    factor: float = 1.0
    satellite_zoom_level: int = 20
    sample_mode: SampleMode = SampleMode.NEAREST
    should_load_images: bool = True
    should_load_landmarks: bool = True
    landmark_version: str = "v1"
    load_cache_debug: bool = False
    panorama_landmark_radius_px: float = 640


class VigorDatasetItem(NamedTuple):
    panorama_metadata: dict
    satellite_metadata: dict
    panorama: torch.Tensor
    satellite: torch.Tensor
    cached_panorama_tensors: dict[str, Any]
    cached_satellite_tensors: dict[str, Any]


class SatelliteFromPanoramaResult(NamedTuple):
    closest_sat_idx_from_pano_idx: list[list[int]]
    positive_sat_idxs_from_pano_idx: list[list[int]]
    semipositive_sat_idxs_from_pano_idx: list[list[int]]
    positive_pano_idxs_from_sat_idx: list[list[int]]
    semipositive_pano_idxs_from_sat_idx: list[list[int]]


class SatelliteFromLandmarkResult(NamedTuple):
    landmark_idxs_from_sat_idx: list[list[int]]
    sat_idxs_from_landmark_idx: list[list[int]]


class PanoramaFromLandmarkResult(NamedTuple):
    landmark_idxs_from_pano_idx: list[list[int]]
    pano_idxs_from_landmark_idx: list[list[int]]


def series_to_dict_with_index(series: pd.Series, index_key: str = "index"):
    d = series.to_dict()
    assert index_key not in d
    d[index_key] = series.name
    return d


def load_satellite_metadata(path: Path, zoom_level: int):
    out = []
    for p in sorted(list(path.iterdir())):
        _, lat, lon = p.stem.split("_")
        lat = float(lat)
        lon = float(lon)
        web_mercator_px = web_mercator.latlon_to_pixel_coords(lat, lon, zoom_level)
        out.append((lat, lon, *web_mercator_px, zoom_level, p))
    return pd.DataFrame(out, columns=["lat", "lon", "web_mercator_y", "web_mercator_x", "zoom_level", "path"])


def load_panorama_metadata(path: Path, zoom_level: int):
    out = []
    for p in sorted(list(path.iterdir())):
        pano_id, lat, lon, _ = p.stem.split(",")
        lat = float(lat)
        lon = float(lon)
        web_mercator_px = web_mercator.latlon_to_pixel_coords(lat, lon, zoom_level)
        out.append((pano_id, lat, lon, *web_mercator_px, zoom_level, p))
    return pd.DataFrame(out, columns=["pano_id", "lat", "lon", "web_mercator_y", "web_mercator_x", "zoom_level", "path"])


def load_landmark_geojson(path: Path, zoom_level: int):
    from experimental.overhead_matching.swag.model.semantic_landmark_utils import prune_landmark

    if path.suffix == ".feather":
        df = gpd.read_feather(path)
    else:
        df = gpd.read_file(path)


    def convert_geometry_to_pixels(geometry):
        def coord_transform(lon, lat):
            y, x = web_mercator.latlon_to_pixel_coords(lat, lon, zoom_level)
            return (x, y)

        return shapely.ops.transform(coord_transform, geometry)

    df["geometry_px"] = df["geometry"].apply(convert_geometry_to_pixels)
    df["pruned_props"] = df.apply(lambda row: prune_landmark(row.dropna().to_dict()), axis=1)

    return df


def compute_satellite_from_landmarks(sat_metadata, landmark_metadata, original_sat_size) -> SatelliteFromLandmarkResult:
    # Use the satellite_from_panorama method to compute which landmarks are within
    # the current satellite patch.
    strtree = shapely.STRtree(landmark_metadata.geometry_px)
    queries = []
    sat_height, sat_width = original_sat_size
    for _, sat in sat_metadata.iterrows():
        center_y, center_x = sat["web_mercator_y"], sat["web_mercator_x"]
        queries.append(shapely.box(
            xmin=center_x-sat_width//2,
            xmax=center_x+sat_width//2,
            ymin=center_y-sat_height//2,
            ymax=center_y+sat_height//2))

    results = strtree.query(queries, predicate='intersects')

    landmark_idxs_from_sat_idx = [[] for _ in range(len(sat_metadata))]
    sat_idxs_from_landmark_idx = [[] for _ in range(len(landmark_metadata))]

    for sat_idx, landmark_idx in results.T:
        landmark_idxs_from_sat_idx[sat_idx].append(landmark_idx)
        sat_idxs_from_landmark_idx[landmark_idx].append(sat_idx)

    return SatelliteFromLandmarkResult(
        landmark_idxs_from_sat_idx=landmark_idxs_from_sat_idx,
        sat_idxs_from_landmark_idx=sat_idxs_from_landmark_idx)


def compute_panorama_from_landmarks(pano_metadata, landmark_metadata, max_dist_px: float) -> PanoramaFromLandmarkResult:
<<<<<<< HEAD
    # Each satellite patch is 640x640 px and is roughly 100m x 100m.
=======
>>>>>>> 18b00df0
    strtree = shapely.STRtree(landmark_metadata.geometry_px)
    queries = []
    height, width = max_dist_px, max_dist_px
    for _, pano in pano_metadata.iterrows():
        center_y, center_x = pano["web_mercator_y"], pano["web_mercator_x"]
        queries.append(shapely.box(
            xmin=center_x-width//2,
            xmax=center_x+width//2,
            ymin=center_y-height//2,
            ymax=center_y+height//2))

    results = strtree.query(queries, predicate='intersects')

    landmark_idxs_from_pano_idx = [[] for _ in range(len(pano_metadata))]
    pano_idxs_from_landmark_idx = [[] for _ in range(len(landmark_metadata))]

    for sat_idx, landmark_idx in results.T:
        landmark_idxs_from_pano_idx[sat_idx].append(landmark_idx)
        pano_idxs_from_landmark_idx[landmark_idx].append(sat_idx)

    return PanoramaFromLandmarkResult(
        landmark_idxs_from_pano_idx=landmark_idxs_from_pano_idx,
        pano_idxs_from_landmark_idx=pano_idxs_from_landmark_idx)


def compute_satellite_from_panorama(sat_kdtree, sat_metadata, pano_metadata, sat_original_size) -> SatelliteFromPanoramaResult:
    # Get the satellite patch size:
    half_width = sat_original_size[1] / 2.0
    half_height = sat_original_size[0] / 2.0
    max_dist = np.sqrt(half_width ** 2 + half_height ** 2)

    MAX_K = 10
    _, sat_idx_from_pano_idx = sat_kdtree.query(
            pano_metadata.loc[:, ["web_mercator_x", "web_mercator_y"]].values, k=MAX_K,
            distance_upper_bound=max_dist)

    valid_mask = sat_idx_from_pano_idx != sat_kdtree.n
    valid_idxs = sat_idx_from_pano_idx[valid_mask]

    sat_x = np.full(sat_idx_from_pano_idx.shape, np.inf)
    sat_y = np.full(sat_idx_from_pano_idx.shape, np.inf)
    sat_x[valid_mask] = sat_metadata.iloc[valid_idxs]['web_mercator_x'].values
    sat_y[valid_mask] = sat_metadata.iloc[valid_idxs]['web_mercator_y'].values

    x_semipos_lb = -half_width * np.ones_like(sat_idx_from_pano_idx) + sat_x
    x_semipos_ub = half_width * np.ones_like(sat_idx_from_pano_idx) + sat_x
    y_semipos_lb = -half_height * np.ones_like(sat_idx_from_pano_idx) + sat_y
    y_semipos_ub = half_height * np.ones_like(sat_idx_from_pano_idx) + sat_y

    x_pos_lb = -half_width/2.0 * np.ones_like(sat_idx_from_pano_idx) + sat_x
    x_pos_ub = half_width/2.0 * np.ones_like(sat_idx_from_pano_idx) + sat_x
    y_pos_lb = -half_height/2.0 * np.ones_like(sat_idx_from_pano_idx) + sat_y
    y_pos_ub = half_height/2.0 * np.ones_like(sat_idx_from_pano_idx) + sat_y

    pano_x = np.expand_dims(pano_metadata["web_mercator_x"].values, -1)
    pano_y = np.expand_dims(pano_metadata["web_mercator_y"].values, -1)

    is_semipos = np.logical_and(
        np.logical_and(pano_x >= x_semipos_lb, pano_x <= x_semipos_ub),
        np.logical_and(pano_y >= y_semipos_lb, pano_y <= y_semipos_ub))

    is_pos = np.logical_and(
        np.logical_and(pano_x >= x_pos_lb, pano_x <= x_pos_ub),
        np.logical_and(pano_y >= y_pos_lb, pano_y <= y_pos_ub))

    closest_sat_idx_from_pano_idx = [sys.maxsize for _ in range(len(pano_metadata))]
    pos_sat_idxs_from_pano_idx = [[] for _ in range(len(pano_metadata))]
    semipos_sat_idxs_from_pano_idx = [[] for _ in range(len(pano_metadata))]
    pos_pano_idxs_from_sat_idx = [[] for _ in range(len(sat_metadata))]
    semipos_pano_idxs_from_sat_idx = [[] for _ in range(len(sat_metadata))]

    for pano_idx in range(len(pano_metadata)):
        for idx in range(MAX_K):
            sat_idx = sat_idx_from_pano_idx[pano_idx, idx]
            if idx == 0:
                closest_sat_idx_from_pano_idx[pano_idx] = sat_idx

            if is_pos[pano_idx, idx] and idx == 0:
                pos_sat_idxs_from_pano_idx[pano_idx].append(sat_idx)
                pos_pano_idxs_from_sat_idx[sat_idx].append(pano_idx)
            elif is_semipos[pano_idx, idx]:
                semipos_sat_idxs_from_pano_idx[pano_idx].append(sat_idx)
                semipos_pano_idxs_from_sat_idx[sat_idx].append(pano_idx)
            else:
                break

    return SatelliteFromPanoramaResult(
        closest_sat_idx_from_pano_idx=closest_sat_idx_from_pano_idx,
        positive_sat_idxs_from_pano_idx=pos_sat_idxs_from_pano_idx,
        semipositive_sat_idxs_from_pano_idx=semipos_sat_idxs_from_pano_idx,
        positive_pano_idxs_from_sat_idx=pos_pano_idxs_from_sat_idx,
        semipositive_pano_idxs_from_sat_idx=semipos_pano_idxs_from_sat_idx,
    )


def compute_neighboring_panoramas(pano_kdtree, max_dist):
    pairs = pano_kdtree.query_pairs(max_dist)
    neighbors_by_pano_idx = [[] for i in range(pano_kdtree.n)]
    for (a, b) in pairs:
        neighbors_by_pano_idx[a].append(b)
        neighbors_by_pano_idx[b].append(a)
    return neighbors_by_pano_idx


def load_image(path: Path, resize_shape: None | tuple[int, int]):
    img = tv.io.read_image(path, mode=tv.io.ImageReadMode.RGB)
    original_shape = img.shape[1:]
    img = tv.transforms.functional.convert_image_dtype(img)
    if resize_shape is not None and img.shape[1:] != resize_shape:
        img = tv.transforms.functional.resize(img, resize_shape)
    return img, original_shape


def populate_pairs(pano_metadata, sat_metadata, sample_mode):
    out = []
    for i, d in pano_metadata.iterrows():
        if sample_mode == SampleMode.NEAREST:
            out.append(SamplePair(panorama_idx=i, satellite_idx=d["satellite_idx"]))
            continue
        # Otherwise we are in POS_SEMIPOS
        for sat_idx in d["positive_satellite_idxs"]:
            out.append(SamplePair(panorama_idx=i, satellite_idx=sat_idx))
        for sat_idx in d["semipositive_satellite_idxs"]:
            out.append(SamplePair(panorama_idx=i, satellite_idx=sat_idx))
    return out


def load_tensor_caches(info: TensorCacheInfo):
    if info is None or info.extractor_info is None:
        return []

    base_path = Path("~/.cache/robot/overhead_matching/tensor_cache").expanduser()
    base_path = base_path / info.dataset_key / info.model_type

    out = []
    for extractor_name, cacheable_info in info.extractor_info.items():
        # Compute the hash using model config, patch_dims, landmark_version, AND panorama_landmark_radius_px
        config_hash = compute_config_hash(HashStruct(
            model_config=cacheable_info.model_config,
            patch_dims=cacheable_info.patch_dims,
            landmark_version=info.landmark_version,
            panorama_landmark_radius_px=info.panorama_landmark_radius_px))

        cache_path = base_path / config_hash
        out.append(TensorCache(
            key=extractor_name,
            db=lmdb.open(str(cache_path), map_size=2**40, readonly=True)))
    return out


def get_cached_tensors(metadata: dict, caches: list[TensorCache], load_debug: bool = False):
    key = metadata["path"].name.encode('utf-8')
    out = {}
    for cache in caches:
        with cache.db.begin() as txn:
            stored_value = txn.get(key)
            assert stored_value is not None, f"Failed to get: {key} from cache at: {cache.db.path()}"
            deserialized = np.load(io.BytesIO(stored_value))
            # Always use ExtractorOutput for cached tensors
            # Separate debug dict from other fields (debug dict uses dot notation: "debug.key_name")
            extractor_dict = {}
            debug_dict = {}
            for k, v in deserialized.items():
                if k.startswith("debug."):
                    # Store debug items in debug dict (removing the "debug." prefix) only if requested
                    if load_debug:
                        debug_dict[k[6:]] = torch.tensor(v)
                else:
                    extractor_dict[k] = torch.tensor(v)

            extractor_dict['debug'] = debug_dict
            out[cache.key] = ExtractorOutput(**extractor_dict)
    return out


class VigorDataset(torch.utils.data.Dataset):
    def __init__(self,
                 dataset_path: Path | list[Path],
                 config: VigorDatasetConfig):
        super().__init__()
        self._config = config

        start_time = time.time()
        process = psutil.Process()

        def log_progress(label):
            if logger.isEnabledFor(logging.DEBUG):
                elapsed = time.time() - start_time
                mem_mb = process.memory_info().rss / 1024 / 1024
                logger.debug(f"[DATASET] T+{elapsed:.1f}s RSS={mem_mb:.1f}MB: {label}")

        print(f"DATASET {dataset_path}: loading images: {config.should_load_images}, loading landmarks: {config.should_load_landmarks} with version {config.landmark_version}")

        if isinstance(dataset_path, Path):
            dataset_path = [dataset_path]
        elif isinstance(dataset_path, str):
            dataset_path = [Path(dataset_path)]

        sat_metadatas = []
        pano_metadatas = []
        landmark_metadatas = []
        log_progress(f"Starting dataset init for {[p.name for p in dataset_path]}")
        for p in dataset_path:
            sat_metadata = load_satellite_metadata(p / "satellite", config.satellite_zoom_level)
            log_progress(f"Loaded satellite metadata: {len(sat_metadata)} items")
            pano_metadata = load_panorama_metadata(p / "panorama", config.satellite_zoom_level)
            log_progress(f"Loaded panorama metadata: {len(pano_metadata)} items")

            if config.should_load_landmarks:
                landmark_start_load_time = time.time()
                landmark_path = p / "landmarks" / f"{config.landmark_version}.feather"
                if not landmark_path.exists():
                    landmark_path = landmark_path.with_suffix('.geojson')
                landmark_metadata = load_landmark_geojson(
                    landmark_path, config.satellite_zoom_level)
                landmark_metadatas.append(landmark_metadata)
                landmark_end_load_time = time.time()
                log_progress(f"Loaded landmark GeoJSON: {len(landmark_metadata)} landmarks")
                log_progress(f"Took {landmark_end_load_time - landmark_start_load_time: 0.3} s")

            min_lat = np.min(sat_metadata.lat)
            max_lat = np.max(sat_metadata.lat)
            delta_lat = max_lat - min_lat
            min_lon = np.min(sat_metadata.lon)
            max_lon = np.max(sat_metadata.lon)
            delta_lon = max_lon - min_lon

            sat_mask = np.logical_and(sat_metadata.lat <= min_lat + config.factor * delta_lat,
                                      sat_metadata.lon <= min_lon + config.factor * delta_lon)
            pano_mask = np.logical_and(pano_metadata.lat <= min_lat + config.factor * delta_lat,
                                       pano_metadata.lon <= min_lon + config.factor * delta_lon)
            sat_metadatas.append(sat_metadata[sat_mask])
            pano_metadatas.append(pano_metadata[pano_mask])
        self._satellite_metadata = pd.concat(sat_metadatas).reset_index(drop=True)
        self._panorama_metadata = pd.concat(pano_metadatas).reset_index(drop=True)
        if config.should_load_landmarks:
            self._landmark_metadata = pd.concat(landmark_metadatas).reset_index(drop=True)

            # Pre-compute dict representation to avoid repeated conversions in __getitem__
            log_progress("Pre-computing landmark dict representations...")
            dict_start_time = time.time()
            self._landmark_metadata['as_dict'] = [
                series_to_dict_with_index(row)
                for _, row in self._landmark_metadata.iterrows()
            ]
            dict_end_time = time.time()
            log_progress(f"Pre-computed dicts for {len(self._landmark_metadata)} landmarks")
            log_progress(f"Took {dict_end_time - dict_start_time: 0.3} s")
        else:
            self._landmark_metadata = None
        log_progress(f"Concatenated metadata: {len(self._satellite_metadata)} sats, {len(self._panorama_metadata)} panos, {len(self._landmark_metadata) if self._landmark_metadata is not None else 'NOT_LOADED'} landmarks")

        _, self._original_satellite_patch_size = load_image(self._satellite_metadata.iloc[0].path, None)
        _, self._original_panorama_size = load_image(self._panorama_metadata.iloc[0].path, None)

        self._satellite_pixel_kdtree = cKDTree(self._satellite_metadata.loc[:, ["web_mercator_x", "web_mercator_y"]].values)
        self._panorama_kdtree = cKDTree(self._panorama_metadata.loc[:, ["lat", "lon"]].values)
        log_progress("Built KD-trees")

        correspondences = compute_satellite_from_panorama(
            self._satellite_pixel_kdtree, self._satellite_metadata, self._panorama_metadata, self._original_satellite_patch_size)
        log_progress("Computed sat<->pano correspondences")

        self._satellite_metadata["positive_panorama_idxs"] = correspondences.positive_pano_idxs_from_sat_idx
        self._satellite_metadata["semipositive_panorama_idxs"] = correspondences.semipositive_pano_idxs_from_sat_idx
        self._panorama_metadata["positive_satellite_idxs"] = correspondences.positive_sat_idxs_from_pano_idx
        self._panorama_metadata["semipositive_satellite_idxs"] = correspondences.semipositive_sat_idxs_from_pano_idx
        self._panorama_metadata["satellite_idx"] = correspondences.closest_sat_idx_from_pano_idx

        if config.should_load_landmarks:
            sat_landmark_correspondences = compute_satellite_from_landmarks(
                    self._satellite_metadata, self._landmark_metadata, self._original_satellite_patch_size)
            log_progress("Computed sat<->landmark correspondences")
            self._satellite_metadata["landmark_idxs"] = sat_landmark_correspondences.landmark_idxs_from_sat_idx
            self._landmark_metadata["satellite_idxs"] = sat_landmark_correspondences.sat_idxs_from_landmark_idx

            pano_landmark_correspondences = compute_panorama_from_landmarks(
                    self._panorama_metadata, self._landmark_metadata, self._config.panorama_landmark_radius_px)
            log_progress("Computed pano<->landmark correspondences")
            self._panorama_metadata["landmark_idxs"] = pano_landmark_correspondences.landmark_idxs_from_pano_idx
            self._landmark_metadata["panorama_idxs"] = pano_landmark_correspondences.pano_idxs_from_landmark_idx
        else:
            log_progress("Skipped landmark correspondences")

        self._panorama_metadata["neighbor_panorama_idxs"] = compute_neighboring_panoramas(
            self._panorama_kdtree, config.panorama_neighbor_radius)
        log_progress("Computed panorama neighbors")

        self._satellite_patch_size = (
                config.satellite_patch_size if config.satellite_patch_size is not None
                else self._original_satellite_patch_size)
        self._panorama_size = (
                config.panorama_size if config.panorama_size is not None
                else self._original_panorama_size)

        self._pairs = populate_pairs(self._panorama_metadata, self._satellite_metadata, config.sample_mode)
        log_progress(f"Created {len(self._pairs)} training pairs")

        self._panorama_tensor_caches = load_tensor_caches(self._config.panorama_tensor_cache_info)
        log_progress(f"Loaded {len(self._panorama_tensor_caches)} panorama caches")
        self._satellite_tensor_caches = load_tensor_caches(self._config.satellite_tensor_cache_info)
        log_progress(f"Loaded {len(self._satellite_tensor_caches)} satellite caches")
        log_progress("Dataset initialization complete")

    @property
    def num_satellite_patches(self):
        return len(self._satellite_metadata)

    def __getitem__(self, idx_or_pair: int | SamplePair):
        # Enable detailed logging for first 200 fetches
        if not hasattr(self, '_fetch_count'):
            self._fetch_count = 0
            self._fetch_start = time.time()

        should_log = logger.isEnabledFor(logging.DEBUG) and self._fetch_count < 200
        if should_log:
            t0 = time.time()
            worker_info = torch.utils.data.get_worker_info()
            worker_id = worker_info.id if worker_info else "main"

        if isinstance(idx_or_pair, SamplePair):
            pair = idx_or_pair
            pano_idx, sat_idx = pair.panorama_idx, pair.satellite_idx
            if pano_idx >= len(self._panorama_metadata) or sat_idx >= len(self._satellite_metadata):
                raise IndexError
        else:
            idx = idx_or_pair
            if idx > len(self) - 1:
                raise IndexError  # if we don't raise index error the iterator won't terminate

            if torch.is_tensor(idx):
                # if idx is tensor, .loc[tensor] returns DataFrame instead of Series which breaks the following lines
                idx = idx.item()
            pano_idx, sat_idx = self._pairs[idx]

        pano_metadata = self._panorama_metadata.loc[pano_idx]
        sat_metadata = self._satellite_metadata.loc[sat_idx]
        if self._config.should_load_images:
            pano, _ = load_image(pano_metadata.path, self._panorama_size)
            sat, _ = load_image(sat_metadata.path, self._satellite_patch_size)
        else:
            pano = torch.full((1, *self._panorama_size), torch.nan)
            sat = torch.full((1, *self._satellite_patch_size), torch.nan)

        if should_log:
            t1 = time.time()
            if logger.isEnabledFor(logging.DEBUG):
                logger.debug(f"[FETCH] Worker {worker_id} item {self._fetch_count}: images loaded in {(t1-t0)*1000:.1f}ms")

        if self._config.should_load_landmarks:
            pano_landmarks = self._landmark_metadata.iloc[pano_metadata["landmark_idxs"]]
            sat_landmarks = self._landmark_metadata.iloc[sat_metadata["landmark_idxs"]]

            pano_landmarks = pano_landmarks['as_dict'].tolist()
            sat_landmarks = sat_landmarks['as_dict'].tolist()

            if should_log:
                t2 = time.time()
                if logger.isEnabledFor(logging.DEBUG):
                    logger.debug(f"[FETCH] Worker {worker_id} item {self._fetch_count}: landmarks processed ({len(pano_landmarks)} pano, {len(sat_landmarks)} sat) in {(t2-t1)*1000:.1f}ms")

        pano_metadata = series_to_dict_with_index(pano_metadata)
        sat_metadata = series_to_dict_with_index(sat_metadata)

        if self._config.should_load_landmarks:
            pano_metadata["landmarks"] = pano_landmarks
            sat_metadata["landmarks"] = sat_landmarks

        sat_metadata["original_shape"] = self._original_satellite_patch_size

        cached_pano_tensors = get_cached_tensors(pano_metadata, self._panorama_tensor_caches, self._config.load_cache_debug)
        cached_sat_tensors = get_cached_tensors(sat_metadata, self._satellite_tensor_caches, self._config.load_cache_debug)

        if should_log:
            t3 = time.time()
            logger.debug(f"[FETCH] Worker {worker_id} item {self._fetch_count}: caches loaded in {(t3-t2)*1000:.1f}ms, total {(t3-t0)*1000:.1f}ms")
            self._fetch_count += 1

        return VigorDatasetItem(
            panorama_metadata=pano_metadata,
            satellite_metadata=sat_metadata,
            panorama=pano,
            satellite=sat,
            cached_satellite_tensors=cached_sat_tensors,
            cached_panorama_tensors=cached_pano_tensors)

    def __len__(self):
        return len(self._pairs)

    def generate_random_path(self,
                             generator: torch.Generator,
                             max_length_m: float,
                             turn_temperature: float,
                             avoid_retrace_steps: bool = True) -> list[int]:
        """Returns a list of indices into the dataset's panoramas to define a path through the graph"""
        path = []
        distance_traveled_m = 0.0
        last_direction = torch.rand((2,), generator=generator)*0.5 - 1  # random initial direction
        if torch.norm(last_direction) == 0.0:  # if we somehow sampled 0, add some small offset
            last_direction += 1e-6
        # select start panorama
        last_index = torch.randint(0, len(self), (1,), generator=generator).item()

        def softmax_w_temp(x: torch.Tensor, t: float) -> torch.tensor:
            ex = torch.exp(x / t)
            return ex / torch.sum(ex)

        while distance_traveled_m < max_length_m:
            path.append(last_index)
            last_item = self._panorama_metadata.loc[last_index]
            last_coord = torch.tensor([last_item['lon'], last_item['lat']])
            last_neighbors = last_item['neighbor_panorama_idxs']

            # calculate distribution over neighbors
            neighbor_probs = torch.zeros(len(last_neighbors))
            neighbor_coords = torch.zeros(len(last_neighbors), 2)
            neighbor_directions = torch.zeros(len(last_neighbors), 2)
            for i, neighbor_pano_idx in enumerate(last_neighbors):
                neighbor_item = self._panorama_metadata.loc[neighbor_pano_idx]
                neighbor_coords[i] = torch.tensor([neighbor_item['lon'], neighbor_item['lat']])
                neighbor_directions[i] = neighbor_coords[i] - last_coord
                similarity = torch.dot(
                    neighbor_directions[i], last_direction) / torch.norm(neighbor_directions[i]) / torch.norm(last_direction)
                neighbor_probs[i] = similarity
                if avoid_retrace_steps and neighbor_pano_idx in path:
                    neighbor_probs[i] = -1

            neighbor_probs = softmax_w_temp(neighbor_probs, turn_temperature)
            winning_neighbor = torch.multinomial(neighbor_probs, 1, generator=generator).item()

            # update current location
            last_index = last_neighbors[winning_neighbor]
            last_direction = neighbor_directions[winning_neighbor]
            distance_traveled_m += EARTH_RADIUS_M * \
                find_d_on_unit_circle(last_coord.numpy(), neighbor_coords[winning_neighbor].numpy())

        return path

    def get_sat_patch_view(self) -> torch.utils.data.Dataset:
        class OverheadVigorDataset(torch.utils.data.Dataset):
            def __init__(self, dataset: VigorDataset):
                super().__init__()
                self.dataset = dataset

            def __len__(self):
                return len(self.dataset._satellite_metadata)

            def __getitem__(self, idx):
                # Enable detailed logging for first 200 fetches
                if not hasattr(self, '_fetch_count'):
                    self._fetch_count = 0
                    self._fetch_start = time.time()

                should_log = logger.isEnabledFor(logging.DEBUG) and self._fetch_count < 200
                if should_log:
                    t0 = time.time()
                    worker_info = torch.utils.data.get_worker_info()
                    worker_id = worker_info.id if worker_info else "main"

                if idx > len(self) - 1:
                    raise IndexError  # if we don't raise index error the iterator won't terminate
                # as this will throw a KeyError
                sat_metadata = self.dataset._satellite_metadata.iloc[idx]
                if self.dataset._config.should_load_images:
                    sat, _ = load_image(sat_metadata.path, self.dataset._satellite_patch_size)
                else:
                    sat = torch.full((1, *self.dataset._satellite_patch_size), torch.nan)

                if should_log:
                    t1 = time.time()
                    if logger.isEnabledFor(logging.DEBUG):
                        logger.debug(f"[SAT_FETCH] Worker {worker_id} item {self._fetch_count}: image loaded in {(t1-t0)*1000:.1f}ms")

                sat_metadata = series_to_dict_with_index(sat_metadata)

                if self.dataset._config.should_load_landmarks:
                    landmarks = self.dataset._landmark_metadata.iloc[sat_metadata["landmark_idxs"]]
                    landmarks = landmarks['as_dict'].tolist()
                    sat_metadata["landmarks"] = landmarks

                    if should_log:
                        t2 = time.time()
                        if logger.isEnabledFor(logging.DEBUG):
                            logger.debug(f"[SAT_FETCH] Worker {worker_id} item {self._fetch_count}: landmarks processed ({len(landmarks)} sat) in {(t2-t1)*1000:.1f}ms")

                sat_metadata["original_shape"] = self.dataset._original_satellite_patch_size

                cached_sat_tensors = get_cached_tensors(sat_metadata, self.dataset._satellite_tensor_caches, self.dataset._config.load_cache_debug)

                if should_log:
                    t3 = time.time()
                    t2_val = t2 if self.dataset._config.should_load_landmarks else t1
                    logger.debug(f"[SAT_FETCH] Worker {worker_id} item {self._fetch_count}: caches loaded in {(t3-t2_val)*1000:.1f}ms, total {(t3-t0)*1000:.1f}ms")
                    self._fetch_count += 1

                return VigorDatasetItem(
                    panorama_metadata=None,
                    satellite_metadata=sat_metadata,
                    panorama=None,
                    satellite=sat,
                    cached_panorama_tensors=None,
                    cached_satellite_tensors=cached_sat_tensors
                )
        return OverheadVigorDataset(self)

    def get_pano_view(self) -> torch.utils.data.Dataset:
        class EgoVigorDataset(torch.utils.data.Dataset):
            def __init__(self, dataset: VigorDataset):
                super().__init__()
                self.dataset = dataset

            def __len__(self):
                return len(self.dataset._panorama_metadata)

            def __getitem__(self, idx):
                # Enable detailed logging for first 200 fetches
                if not hasattr(self, '_fetch_count'):
                    self._fetch_count = 0
                    self._fetch_start = time.time()

                should_log = logger.isEnabledFor(logging.DEBUG) and self._fetch_count < 200
                if should_log:
                    t0 = time.time()
                    worker_info = torch.utils.data.get_worker_info()
                    worker_id = worker_info.id if worker_info else "main"

                if idx > len(self) - 1:
                    raise IndexError  # if we don't raise index error the iterator won't terminate
                # as this will throw a KeyError
                pano_metadata = self.dataset._panorama_metadata.loc[idx]
                if self.dataset._config.should_load_images:
                    pano, _ = load_image(pano_metadata.path, self.dataset._panorama_size)
                else:
                    pano = torch.full((1, *self.dataset._panorama_size), torch.nan)

                if should_log:
                    t1 = time.time()
                    if logger.isEnabledFor(logging.DEBUG):
                        logger.debug(f"[PANO_FETCH] Worker {worker_id} item {self._fetch_count}: image loaded in {(t1-t0)*1000:.1f}ms")

                pano_metadata = series_to_dict_with_index(pano_metadata)

                if self.dataset._config.should_load_landmarks:
                    landmarks = self.dataset._landmark_metadata.iloc[pano_metadata["landmark_idxs"]]
                    landmarks = landmarks['as_dict'].tolist()
                    pano_metadata["landmarks"] = landmarks

                    if should_log:
                        t2 = time.time()
                        if logger.isEnabledFor(logging.DEBUG):
                            logger.debug(f"[PANO_FETCH] Worker {worker_id} item {self._fetch_count}: landmarks processed ({len(landmarks)} pano) in {(t2-t1)*1000:.1f}ms")

                cached_pano_tensors = get_cached_tensors(pano_metadata, self.dataset._panorama_tensor_caches, self.dataset._config.load_cache_debug)

                if should_log:
                    t3 = time.time()
                    t2_val = t2 if self.dataset._config.should_load_landmarks else t1
                    logger.debug(f"[PANO_FETCH] Worker {worker_id} item {self._fetch_count}: caches loaded in {(t3-t2_val)*1000:.1f}ms, total {(t3-t0)*1000:.1f}ms")
                    self._fetch_count += 1

                return VigorDatasetItem(
                    panorama_metadata=pano_metadata,
                    satellite_metadata=None,
                    panorama=pano,
                    satellite=None,
                    cached_panorama_tensors=cached_pano_tensors,
                    cached_satellite_tensors=None
                )
        return EgoVigorDataset(self)

    def get_patch_positions(self) -> torch.Tensor:
        """Returns a tensor of shape (N, 2) where N is the number of satellite patches and the columns are lat, lon"""
        return torch.tensor(self._satellite_metadata.loc[:, ["lat", "lon"]].values, dtype=torch.float32)

    def get_panorama_positions(self, path: list[int] = None) -> torch.Tensor:
        """Returns a tensor of shape (N, 2) where N is the number of panoramas
        """
        if path is None:
            path = np.arange(len(self._panorama_metadata))
        return torch.tensor(self._panorama_metadata.loc[path, ["lat", "lon"]].values, dtype=torch.float32)

    def visualize(self, include_text_labels=False, path=None) -> tuple["plt.Figure", "plt.Axes"]:
        import matplotlib.pyplot as plt
        from matplotlib.collections import LineCollection, PatchCollection
        from matplotlib import patches
        import matplotlib

        fig = plt.figure()
        ax = plt.subplot(111)
        sat_segments = []
        neighbor_segments = []
        for pano_idx, pano_meta in self._panorama_metadata.iterrows():
            sat_meta = self._satellite_metadata.loc[pano_meta.satellite_idx]
            sat_segments.append([(pano_meta.lon, pano_meta.lat), (sat_meta.lon, sat_meta.lat)])

            for neighbor_idx in pano_meta.neighbor_panorama_idxs:
                neighbor_meta = self._panorama_metadata.loc[neighbor_idx]
                if pano_idx < neighbor_idx:
                    neighbor_segments.append([(pano_meta.lon, pano_meta.lat),
                                              (neighbor_meta.lon, neighbor_meta.lat)])

        sat_collection = LineCollection(sat_segments,
                                        colors=[(0.9, 0.25, 0.25) for x in range(len(sat_segments))])
        neighbor_collection = LineCollection(neighbor_segments,
                                             colors=[(0.25, 0.9, 0.25) for x in range(len(neighbor_segments))])
        ax.add_collection(sat_collection)
        ax.add_collection(neighbor_collection)

        if path is not None and len(path) > 2:
            path_segments = []
            def get_long_lat_from_idx(idx): return (
                self._panorama_metadata.loc[idx].lon, self._panorama_metadata.loc[idx].lat)
            last_pos = get_long_lat_from_idx(path[0])
            for pano_idx in path[1:]:
                path_segments.append([last_pos, get_long_lat_from_idx(pano_idx)])
                last_pos = path_segments[-1][-1]
            path_collection = LineCollection(path_segments, colors=[(
                0.25, 0.25, 0.9) for x in range(len(neighbor_segments))])
            ax.add_collection(path_collection)

        patch_height_px, patch_width_px = self._original_satellite_patch_size
        left_x = (self._satellite_metadata["web_mercator_x"] - (patch_width_px / 2.0)).to_numpy()
        right_x = (self._satellite_metadata["web_mercator_x"] + (patch_width_px / 2.0)).to_numpy()
        bottom_y = (self._satellite_metadata["web_mercator_y"] + (patch_height_px / 2.0)).to_numpy()
        top_y = (self._satellite_metadata["web_mercator_y"] - (patch_height_px / 2.0)).to_numpy()

        anchor_lat, anchor_lon = web_mercator.pixel_coords_to_latlon(bottom_y, left_x, self._config.satellite_zoom_level)
        max_lat, max_lon = web_mercator.pixel_coords_to_latlon(top_y, right_x, self._config.satellite_zoom_level)
        patch_coords = np.stack([anchor_lat, anchor_lon, max_lat, max_lon], axis=-1)

        sat_patches = []
        sat_lines = []
        for (anchor_lat, anchor_lon, top_lat, right_lon) in patch_coords:
            sat_patches.append(
                    patches.Rectangle(
                        (anchor_lon, anchor_lat),
                        right_lon - anchor_lon,
                        top_lat - anchor_lat,
                        edgecolor='orangered',
                        fill=False))
            sat_lines.extend([
                [(anchor_lon, anchor_lat), (right_lon, top_lat)],
                [(anchor_lon, top_lat), (right_lon, anchor_lat)],
            ])
        sat_patches = PatchCollection(sat_patches, match_original=True)
        sat_lines_collection = LineCollection(sat_lines, colors=[(
            0.25, 0.9, 0.9, 0.25) for x in range(len(sat_lines))])
        ax.add_collection(sat_lines_collection)
        ax.add_collection(sat_patches)

        self._satellite_metadata.plot(x="lon", y="lat", ax=ax, kind="scatter", color="r")
        self._panorama_metadata.plot(x="lon", y="lat", ax=ax, kind="scatter", color="g")
        for kind, df in self._landmark_metadata.groupby('landmark_type'):
            df.plot(ax=plt.gca(), label=kind)

        if include_text_labels:
            for sat_idx, sat_meta in self._satellite_metadata.iterrows():
                plt.text(sat_meta.lon, sat_meta.lat, f"{sat_idx}").set_clip_on(True)

            for pano_idx, pano_meta in self._panorama_metadata.iterrows():
                plt.text(pano_meta.lon, pano_meta.lat, f"{pano_idx}").set_clip_on(True)

            for _, landmark_meta in self._landmark_metadata.iterrows():
                plt.text(landmark_meta.geometry.x, landmark_meta.geometry.y, f"{landmark_meta["landmark_type"]}").set_clip_on(True)

        plt.axis("equal")
        plt.legend()

        return fig, ax


def worker_init_fn(worker_id):
    worker_info = torch.utils.data.get_worker_info()
    dataset = worker_info.dataset
    while hasattr(dataset, 'dataset'):
        # This dataset is an instance of the pano_view or sat_patch_view datasets
        dataset = dataset.dataset
    dataset._panorama_tensor_caches = load_tensor_caches(
        dataset._config.panorama_tensor_cache_info)
    dataset._satellite_tensor_caches = load_tensor_caches(
        dataset._config.satellite_tensor_cache_info)


def get_dataloader(dataset: VigorDataset, **kwargs):
    def _collate_fn(samples: list[VigorDatasetItem]):
        first_item = samples[0]
        def if_not_none(obj, to_do):
            if obj is None:
                return None
            return to_do()
        return VigorDatasetItem(
            panorama_metadata=if_not_none(first_item.panorama_metadata, lambda: [
                x.panorama_metadata for x in samples]),
            satellite_metadata=if_not_none(first_item.satellite_metadata, lambda: [
                x.satellite_metadata for x in samples]),
            panorama=if_not_none(first_item.panorama, lambda: torch.stack(
                [x.panorama for x in samples])),
            satellite=if_not_none(first_item.satellite, lambda: torch.stack(
                [x.satellite for x in samples])),
            cached_panorama_tensors=if_not_none(first_item.cached_panorama_tensors, lambda: {
                k: v.collate([s.cached_panorama_tensors[k] for s in samples])
                for k, v in first_item.cached_panorama_tensors.items()}),
            cached_satellite_tensors=if_not_none(first_item.cached_satellite_tensors, lambda: {
                k: v.collate([s.cached_satellite_tensors[k] for s in samples])
                for k, v in first_item.cached_satellite_tensors.items()}),
        )

    # Handle worker_init_fn: call both the default one and any user-provided one
    user_worker_init_fn = kwargs.pop('worker_init_fn', None)
    if user_worker_init_fn is not None:
        # Create a wrapper that calls both functions
        def combined_worker_init_fn(worker_id):
            worker_init_fn(worker_id)  # Call default function first
            user_worker_init_fn(worker_id)  # Then call user-provided function
        kwargs['worker_init_fn'] = combined_worker_init_fn
    else:
        kwargs['worker_init_fn'] = worker_init_fn
    return torch.utils.data.DataLoader(dataset, collate_fn=_collate_fn, **kwargs)


class HardNegativeMiner:
    '''
    This class consumes the computed embeddings and tracks the most difficult examples. The
    expected use is:

    dataset = VigorDataset(...)
    miner = HardNegativeMiner(embedding_dim, dataset, batch_size=32)

    dataloader = get_dataloader(dataset, batch_sampler=miner)

    for epoch_idx in range(num_epochs):
        if epoch_idx > hard_negative_start_idx:
            miner.set_sample_mode(HARD_NEGATIVE)

        for batch in dataloader:
            sat_embeddings = sat_model(batch.satellite)
            pano_embeddings = sat_model(batch.panorama)
            miner.consume(pano_embeddings, sat_embeddings, batch)
    '''

    class SampleMode(StrEnum):
        RANDOM = auto()
        HARD_NEGATIVE = auto()

    class RandomSampleType(StrEnum):
        NEAREST = auto()
        POS_SEMIPOS = auto()

    def __init__(self,
                 batch_size: int,
                 embedding_dimension: int,
                 num_sat_embeddings: int,
                 num_pano_embeddings: int,
                 random_sample_type: RandomSampleType,
                 distance_model: torch.nn.Module,  # make sure this doesn't become a copy
                 num_panoramas: int | None = None,
                 num_satellite_patches: int | None = None,
                 panorama_info_from_pano_idx: dict[int, PanoramaIndexInfo] | None = None,
                 dataset: VigorDataset | None = None,
                 hard_negative_fraction: float = 0.5,
                 hard_negative_pool_size: int = 100,
                 generator: torch.Generator | None = None,
                 device='cpu'):

        if dataset is not None:
            assert (num_panoramas is None and
                    num_satellite_patches is None and
                    panorama_info_from_pano_idx is None)
            num_panoramas = len(dataset._panorama_metadata)
            num_satellite_patches = len(dataset._satellite_metadata)
            panorama_info_from_pano_idx = {}
            for pano_idx, row in dataset._panorama_metadata.iterrows():
                panorama_info_from_pano_idx[pano_idx] = PanoramaIndexInfo(
                    panorama_idx=pano_idx,
                    nearest_satellite_idx=row["satellite_idx"],
                    positive_satellite_idxs=row["positive_satellite_idxs"],
                    semipositive_satellite_idxs=row["semipositive_satellite_idxs"])

        assert (num_panoramas is not None and
                num_satellite_patches is not None and
                panorama_info_from_pano_idx is not None)

        self._generator = generator if generator is not None else torch.Generator()

        self._panorama_embeddings = torch.full(
                (num_panoramas, num_pano_embeddings, embedding_dimension), float('nan'), device=device)

        self._satellite_embeddings = torch.full(
                (num_satellite_patches, num_sat_embeddings, embedding_dimension), float('nan'), device=device)
        
        self._distance_model = distance_model  # make sure this doesn't become a copy
        self._panorama_info_from_pano_idx = panorama_info_from_pano_idx

        self._sample_mode = self.SampleMode.RANDOM

        self._hard_negative_fraction = hard_negative_fraction
        self._hard_negative_pool_size = hard_negative_pool_size
        self._batch_size = batch_size
        self._random_sample_type = random_sample_type
        self._observed_sat_idxs = set()

    def __iter__(self):
        # To sample batches, we create a random permutation of all panoramas
        # We then assign satellite patch to each panorama. The satellite image will either be
        # a positive/semipositive satellite patch or a mined hard negative example
        permuted_panoramas = torch.randperm(self._panorama_embeddings.shape[0], generator=self._generator).tolist()

        if self._sample_mode == HardNegativeMiner.SampleMode.HARD_NEGATIVE:
            with torch.no_grad():
                similarities = self._distance_model(
                    sat_embeddings_unnormalized=self._satellite_embeddings,
                    pano_embeddings_unnormalized=self._panorama_embeddings
                )
            # A row of this matrix contains the satellite patch similarities for a given panorama
            # sorted from least similar to most similar. When mining hard negatives, we want to
            # present the true positives and semipositives (since there are so few of them) and
            # the most similar negative matches.
            sorted_sat_idxs_from_pano_idx = torch.argsort(similarities)

            num_hard_negatives = min(self._satellite_embeddings.shape[0], self._hard_negative_pool_size)

            num_hard_negatives_per_batch = min(
                    math.ceil(self._batch_size * self._hard_negative_fraction), self._batch_size)
        else:
            num_hard_negatives_per_batch = 0

        batches = []
        for pano_batches in itertools.batched(permuted_panoramas, self._batch_size):
            batch = []
            for i, pano_idx in enumerate(pano_batches):
                if i < num_hard_negatives_per_batch:
                    # Sample hard negatives
                    hard_negative_idx = torch.randint(num_hard_negatives, (1,))
                    sat_idx = sorted_sat_idxs_from_pano_idx[pano_idx, -(hard_negative_idx+1)].item()

                    batch.append(SamplePair(panorama_idx=pano_idx, satellite_idx=sat_idx))
                else:
                    # Sample uniformly among positive and semipositive satellite patches
                    pano_info = self._panorama_info_from_pano_idx[pano_idx]
                    if self._random_sample_type == self.RandomSampleType.POS_SEMIPOS:
                        num_options = len(pano_info.positive_satellite_idxs) + len(pano_info.semipositive_satellite_idxs)
                        matching_idx = torch.randint(num_options, (1,), generator=self._generator)
                        if matching_idx < len(pano_info.positive_satellite_idxs):
                            satellite_idx = pano_info.positive_satellite_idxs[matching_idx]
                        else:
                            matching_idx -= len(pano_info.positive_satellite_idxs)
                            satellite_idx = pano_info.semipositive_satellite_idxs[matching_idx]
                    elif self._random_sample_type == self.RandomSampleType.NEAREST:
                        # Sample the nearest satellite
                        satellite_idx = pano_info.nearest_satellite_idx

                    batch.append(SamplePair(panorama_idx=pano_idx, satellite_idx=satellite_idx))
            batches.append(batch)

        self._unobserved_sat_idxs = set(range(self._satellite_embeddings.shape[0]))
        for b in batches:
            self._unobserved_sat_idxs -= {x.satellite_idx for x in b}
            yield b

    @property
    def unobserved_sat_idxs(self):
        return self._unobserved_sat_idxs

    @property
    def sample_mode(self):
        return self._sample_mode

    def consume(self,
                panorama_embeddings: torch.Tensor | None,
                satellite_embeddings: torch.Tensor | None,
                batch: VigorDatasetItem | None = None,
                panorama_idxs: list[int] | None = None,
                satellite_patch_idxs: list[int] | None = None):
        if batch is not None:
            panorama_idxs = (None if batch.panorama_metadata is None else
                             [x["index"] for x in batch.panorama_metadata])
            satellite_patch_idxs = (None if batch.satellite_metadata is None else
                                    [x["index"] for x in batch.satellite_metadata])
        assert ((panorama_embeddings is None and panorama_idxs is None) or
                (len(panorama_idxs) == panorama_embeddings.shape[0]))
        assert ((satellite_embeddings is None and satellite_patch_idxs is None) or
                (len(satellite_patch_idxs) == satellite_embeddings.shape[0]))
        assert panorama_embeddings is not None or satellite_embeddings is not None

        device = self._panorama_embeddings.device
        if panorama_embeddings is not None:
            self._panorama_embeddings[panorama_idxs] = panorama_embeddings.to(device)
        if satellite_embeddings is not None:
            self._satellite_embeddings[satellite_patch_idxs] = satellite_embeddings.to(device)

    def set_sample_mode(self, mode: SampleMode):
        self._sample_mode = mode<|MERGE_RESOLUTION|>--- conflicted
+++ resolved
@@ -203,10 +203,6 @@
 
 
 def compute_panorama_from_landmarks(pano_metadata, landmark_metadata, max_dist_px: float) -> PanoramaFromLandmarkResult:
-<<<<<<< HEAD
-    # Each satellite patch is 640x640 px and is roughly 100m x 100m.
-=======
->>>>>>> 18b00df0
     strtree = shapely.STRtree(landmark_metadata.geometry_px)
     queries = []
     height, width = max_dist_px, max_dist_px
