--- conflicted
+++ resolved
@@ -107,11 +107,8 @@
             panorama_neighbor_radius_deg=eval_args['panorama_neighbor_radius_deg'],
     )
 
-<<<<<<< HEAD
-    with open(Path(args.eval_path) / "wag_config.pb", 'r') as f:
-=======
+
     with open(Path(args.eval_path) / "wag_config.pbtxt", 'r') as f:
->>>>>>> 54d51f9e
         wag_config = text_format.Parse(f.read(), WagConfig())
 
      
