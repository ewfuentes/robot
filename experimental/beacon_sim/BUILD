load("@pip//:requirements.bzl", "requirement")
load("//common/proto:proto.bzl", "multi_proto_library")
load("@pybind11_bazel//:build_defs.bzl", "pybind_extension")

multi_proto_library(
  name = "sim_log_proto",
  srcs = ["sim_log.proto"],
  deps = [
    ":beacon_sim_debug_proto",
  ]
)

cc_library(
  name = "tick_sim",
  hdrs = ["tick_sim.hh"],
  srcs = ["tick_sim.cc"],
  deps = [
    "//common:argument_wrapper",
    "//common/time:robot_time_to_proto",
    "//common/liegroups:se2_to_proto",
    ":belief_road_map_planner",
    ":beacon_sim_state",
    ":information_lower_bound_search",
    ":sim_config",
    ":beacon_sim_debug_proto",
    ":ekf_slam_estimate_to_proto",
    ":beacon_observation_to_proto",
    ":information_lower_bound_planner",
  ]
)

cc_library(
  name = "sim_config",
  hdrs = ["sim_config.hh"],
)

cc_binary(
  name = "beacon_sim",
  srcs = ["beacon_sim.cc"],
  linkopts = ["-latomic"],
  deps = [
    ":sim_config",
    ":world_map",
    ":robot",
    ":sim_log_proto",
    ":generate_observations",
    ":beacon_observation_to_proto",
    ":beacon_sim_debug_proto",
    ":beacon_sim_state",
    ":belief_road_map_planner",
    ":correlated_beacons",
    ":ekf_slam_estimate_to_proto",
    ":extract_mapped_landmarks",
    ":mapped_landmarks_to_proto",
    "//common/time:sim_clock",
    ":ekf_slam",
    ":tick_sim",
    ":visualize_beacon_sim",
    "//visualization/gl_window",
    "//common:argument_wrapper",
    "//common/liegroups:se2",
    "//common/liegroups:se2_to_proto",
    "//common/proto:load_from_file",
    "//common/time:robot_time_to_proto",
    "//planning:probabilistic_road_map",
    "@cxxopts//:cxxopts",
  ],
)

multi_proto_library(
  name = "beacon_sim_debug_proto",
  srcs = ["beacon_sim_debug.proto"],
  deps = [
    ":ekf_slam_estimate_proto",
    ":beacon_observation_proto",
    "//common/time:robot_time_proto",
    "//common/liegroups:se2_proto",
  ]
)

cc_library(
  name = "world_map",
  hdrs = ["world_map.hh"],
  srcs = ["world_map.cc"],
  deps = [
    "//common:argument_wrapper",
    "//common/time:robot_time",
    "@eigen//:eigen",
    ":correlated_beacons",
    ":obstacle",
  ],
)

cc_test(
  name = "world_map_test",
  srcs = ["world_map_test.cc"],
  deps = [
    ":world_map",
    "@com_google_googletest//:gtest_main",
  ]
)

cc_library(
  name = "robot",
  hdrs = ["robot.hh"],
  srcs = ["robot.cc"],
  deps = [
    "@eigen//:eigen",
    "//common/liegroups:se2",
  ]
)

cc_test(
  name = "robot_test",
  srcs = ["robot_test.cc"],
  deps = [":robot",
  "@com_google_googletest//:gtest_main"],
)

cc_library(
  name = "generate_observations",
  hdrs = ["generate_observations.hh"],
  srcs = ["generate_observations.cc"],
  deps = [
    ":world_map",
    ":robot",
    "//common:argument_wrapper",
  ],
)

cc_test(
  name = "generate_observations_test",
  srcs = ["generate_observations_test.cc"],
  deps = [
    ":generate_observations",
    "@com_google_googletest//:gtest_main"
  ]
)

cc_library(
  name = "ekf_slam",
  hdrs = ["ekf_slam.hh"],
  srcs = ["ekf_slam.cc"],
  deps = [
    ":generate_observations",
    ":mapped_landmarks",
    ":robot_belief",
    "@eigen//:eigen",
    "//common/liegroups:se2",
  ]
)

cc_test(
  name = "ekf_slam_test",
  srcs = ["ekf_slam_test.cc"],
  deps = [
    ":ekf_slam",
    "@com_google_googletest//:gtest_main",
  ]
)

multi_proto_library(
  name = "world_map_config_proto",
  srcs = ["world_map_config.proto"],
  deps = [
    ":correlated_beacons_proto",
  ]
)

cc_library(
  name = "world_map_config_to_proto",
  hdrs = ["world_map_config_to_proto.hh"],
  srcs = ["world_map_config_to_proto.cc"],
  deps = [
    ":world_map_config_proto",
    ":world_map",
    ":correlated_beacons_to_proto",
  ]
)

cc_test(
  name = "world_map_config_to_proto_test",
  srcs = ["world_map_config_to_proto_test.cc"],
  deps = [
    ":world_map_config_to_proto",
    "@com_google_googletest//:gtest_main",
  ]
)

multi_proto_library(
  name = "ekf_slam_estimate_proto",
  srcs = ["ekf_slam_estimate.proto"],
  deps = [
    "//common/math:matrix_proto",
    "//common/time:robot_time_proto",
  ]
)

cc_library(
  name = "ekf_slam_estimate_to_proto",
  hdrs = ["ekf_slam_estimate_to_proto.hh"],
  srcs = ["ekf_slam_estimate_to_proto.cc"],
  deps = [
    ":ekf_slam",
    ":ekf_slam_estimate_proto",
    "//common/math:matrix_to_proto",
    "//common/time:robot_time_to_proto",
  ]
)

cc_test(
  name = "ekf_slam_estimate_to_proto_test",
  srcs = ["ekf_slam_estimate_to_proto_test.cc"],
  deps = [
    ":ekf_slam_estimate_to_proto",
    "@com_google_googletest//:gtest_main",
  ]
)

multi_proto_library(
  name = "beacon_observation_proto",
  srcs = ["beacon_observation.proto"],
)

cc_library(
  name = "beacon_observation_to_proto",
  hdrs = ["beacon_observation_to_proto.hh"],
  srcs = ["beacon_observation_to_proto.cc"],
  deps = [
    ":beacon_observation_proto",
    ":generate_observations",
  ]
)

cc_test(
  name = "beacon_observation_to_proto_test",
  srcs = ["beacon_observation_to_proto_test.cc"],
  deps = [
    ":beacon_observation_to_proto",
    "@com_google_googletest//:gtest_main",
  ]
)

cc_library(
  name = "obstacle",
  hdrs = ["obstacle.hh"],
  srcs = ["obstacle.cc"],
  deps = [
    "@eigen//:eigen",
    "//common/liegroups:se2",
  ]
)

cc_test(
  name = "obstacle_test",
  srcs = ["obstacle_test.cc"],
  deps = [
    ":obstacle",
    "@com_google_googletest//:gtest_main",
  ]
)

cc_library(
  name = "mapped_landmarks",
  hdrs = ["mapped_landmarks.hh"],
  deps = [
    ":world_map",
    "@eigen//:eigen",
  ]
)

cc_library(
  name = "extract_mapped_landmarks",
  hdrs = ["extract_mapped_landmarks.hh"],
  srcs = ["extract_mapped_landmarks.cc"],
  deps = [
    ":mapped_landmarks",
    ":ekf_slam",
  ],
)

cc_test(
  name = "extract_mapped_landmarks_test",
  srcs = ["extract_mapped_landmarks_test.cc"],
  deps = [
    "@com_google_googletest//:gtest_main",
    ":extract_mapped_landmarks",
  ]
)

multi_proto_library(
  name = "mapped_landmarks_proto",
  srcs = ["mapped_landmarks.proto"],
  deps = [
    ":world_map_config_proto",
    "//common/math:matrix_proto",
  ]
)

cc_library(
  name = "mapped_landmarks_to_proto",
  hdrs = ["mapped_landmarks_to_proto.hh"],
  srcs = ["mapped_landmarks_to_proto.cc"],
  deps = [
    ":world_map_config_to_proto",
    "//common/math:matrix_to_proto",
    ":mapped_landmarks_proto",
    ":mapped_landmarks",
  ],
)

cc_test(
  name = "mapped_landmarks_to_proto_test",
  srcs = ["mapped_landmarks_to_proto_test.cc"],
  deps = [
    ":mapped_landmarks_to_proto",
    "@com_google_googletest//:gtest_main",
  ]
)

cc_library(
  name = "visualize_beacon_sim",
  hdrs = ["visualize_beacon_sim.hh"],
  srcs = ["visualize_beacon_sim.cc"],
  linkopts = ["-lGLU"],
  deps = [
    ":beacon_sim_state",
    "//common/liegroups:se3",
  ]
)

cc_library(
  name = "beacon_sim_state",
  hdrs = ["beacon_sim_state.hh"],
  deps = [
    ":world_map",
    ":ekf_slam",
    ":robot",
    ":generate_observations",
    ":belief_road_map_planner",
    ":correlated_beacons",
    "//common/time:robot_time",
    "//planning:probabilistic_road_map",
  ]
)

cc_library(
  name = "belief_road_map_planner",
  hdrs = ["belief_road_map_planner.hh"],
  srcs = ["belief_road_map_planner.cc"],
  deps = [
    ":ekf_slam",
    ":generate_observations",
    ":robot",
    ":robot_belief",
    ":make_belief_updater",
    "//planning:belief_road_map",
    "//planning:probabilistic_road_map",
    "//common/math:combinations",
  ]
)

cc_test(
  name = "belief_road_map_planner_test",
  srcs = ["belief_road_map_planner_test.cc"],
  deps = [
    ":belief_road_map_planner",
    ":test_helpers",
    "//common:check",
    "@com_google_googletest//:gtest_main",
  ],
)

cc_binary(
  name = "run_trials",
  srcs = ["run_trials.cc"],
  linkopts = ["-ltbb"],
  deps = [
    ":beacon_sim_state",
    ":ekf_slam",
    ":robot",
    ":world_map",
    ":mapped_landmarks",
    ":sim_config",
    ":belief_road_map_planner",
    ":tick_sim",
    ":rollout_statistics_proto",
    ":world_map_config_to_proto",
    "//planning:probabilistic_road_map",
    "//planning:road_map_to_proto",
    "//common/liegroups:se2",
    "//common/liegroups:se2_to_proto",
    "//common/time:robot_time",
    "@cxxopts//:cxxopts",
  ],
)

py_binary(
  name = "plot_trials",
  srcs = ["plot_trials.py"],
  visibility = ["//visibility:public"],
  deps = [
    ":rollout_statistics_proto_py",
    requirement("matplotlib"),
    requirement("numpy"),
  ]
)

multi_proto_library(
  name = "rollout_statistics_proto",
  srcs = ["rollout_statistics.proto"],
  deps = [
    ":beacon_sim_debug_proto",
    ":world_map_config_proto",
    "//planning:road_map_proto",
    "//common/liegroups:se2_proto",
  ]
)

py_binary(
  name = "run_many_trials",
  srcs = ["run_many_trials.py"],
  data = [":run_trials"],
  deps = [
    requirement("matplotlib")
  ]
)

cc_library(
  name = "correlated_beacons",
  hdrs = ["correlated_beacons.hh"],
  srcs = ["correlated_beacons.cc"],
  deps = [
    "@eigen//:eigen",
    "//common:drake",
    "//common/math:combinations",
    "//common/math:n_choose_k",
  ]
)

pybind_extension(
  name = "correlated_beacons_python",
  srcs = ["correlated_beacons_python.cc"],
  visibility=["//common/python:__subpackages__"],
  deps = [
    ":correlated_beacons",
  ]
)

py_test(
  name = "correlated_beacons_test",
  srcs = ["correlated_beacons_test.py"],
  data = [
    ":correlated_beacons_python.so",
  ],
  deps = [
    requirement("numpy"),
  ]
)

cc_test(
  name = "drake_optimization_test",
  srcs = ["drake_optimization_test.cc"],
  deps = [
    "//common:drake",
    "@com_google_googletest//:gtest_main",
  ]
)

multi_proto_library(
  name = "correlated_beacons_proto",
  srcs = ["correlated_beacons.proto"],
  deps = ["//common/math:matrix_proto"],
)

cc_library(
  name = "correlated_beacons_to_proto",
  hdrs = ["correlated_beacons_to_proto.hh"],
  srcs = ["correlated_beacons_to_proto.cc"],
  deps = [
    ":correlated_beacons",
    ":correlated_beacons_proto",
    "//common/math:matrix_to_proto",
  ]
)

cc_test(
  name = "correlated_beacons_to_proto_test",
  srcs = ["correlated_beacons_to_proto_test.cc"],
  deps = [
    "@com_google_googletest//:gtest_main",
    ":correlated_beacons_to_proto",
  ]
)

cc_library(
  name = "make_belief_updater",
  srcs = ["make_belief_updater.cc"],
  hdrs = ["make_belief_updater.hh"],
  deps = [
    "@eigen",
    ":ekf_slam",
    ":correlated_beacons",
    ":robot_belief",
    "//common/liegroups:se2",
    "//common/geometry:nearest_point_on_segment",
    "//common/math:redheffer_star",
    "//planning:belief_road_map",
    "//planning:probabilistic_road_map",
  ]
)

cc_test(
  name = "make_belief_updater_test",
  srcs = ["make_belief_updater_test.cc"],
  deps = [
    ":make_belief_updater",
    ":test_helpers",
    "@com_google_googletest//:gtest_main",
  ]
)

cc_library(
  name = "make_eigen_bounds",
  srcs = ["make_eigen_bounds.cc"],
  hdrs = ["make_eigen_bounds.hh"],
  deps = [
    "@eigen",
    ":make_belief_updater"
  ]
)

cc_test(
  name = "make_eigen_bounds_test",
  srcs = ["make_eigen_bounds_test.cc"],
  deps = [
    ":make_eigen_bounds",
    ":test_helpers",
    "@com_google_googletest//:gtest_main",
  ]
)

cc_library(
  name = "robot_belief",
  hdrs = ["robot_belief.hh"],
  deps = [
    "//common/liegroups:se2",
    "@eigen",
  ]
)

cc_library(
    name = "test_helpers",
    hdrs = ["test_helpers.hh"],
    srcs = ["test_helpers.cc"],
    deps = [
      ":ekf_slam",
      "//planning:probabilistic_road_map",
    ]
)

<<<<<<< HEAD

cc_library(
    name = "ethans_super_cool_planner",
    hdrs = ["ethans_super_cool_planner.hh"],
    srcs = ["ethans_super_cool_planner.cc"],
    deps = [
      ":robot_belief",
      ":make_belief_updater",
=======
cc_library(
    name = "information_lower_bound_search",
    hdrs = ["information_lower_bound_search.hh"],
    srcs = ["information_lower_bound_search.cc"],
    deps = [
      "@eigen",
      "//common:check",
>>>>>>> 04e9fccb
      "//planning:probabilistic_road_map",
    ]
)

cc_test(
<<<<<<< HEAD
    name = "ethans_super_cool_planner_test",
    srcs = ["ethans_super_cool_planner_test.cc"],
    deps = [
      ":ethans_super_cool_planner",
      ":test_helpers",
      "@com_google_googletest//:gtest_main",
    ]
=======
    name = "information_lower_bound_search_test",
    srcs = ["information_lower_bound_search_test.cc"],
    deps = [
      ":information_lower_bound_search",
      "@com_google_googletest//:gtest_main",
    ]
)

cc_library(
  name = "information_lower_bound_planner",
  hdrs = ["information_lower_bound_planner.hh"],
  srcs = ["information_lower_bound_planner.cc"],
  deps = [
    ":ekf_slam",
    ":information_lower_bound_search",
    ":make_eigen_bounds",
    ":robot_belief",
    "//planning:belief_road_map",
  ]
>>>>>>> 04e9fccb
)<|MERGE_RESOLUTION|>--- conflicted
+++ resolved
@@ -559,7 +559,6 @@
     ]
 )
 
-<<<<<<< HEAD
 
 cc_library(
     name = "ethans_super_cool_planner",
@@ -568,21 +567,10 @@
     deps = [
       ":robot_belief",
       ":make_belief_updater",
-=======
-cc_library(
-    name = "information_lower_bound_search",
-    hdrs = ["information_lower_bound_search.hh"],
-    srcs = ["information_lower_bound_search.cc"],
-    deps = [
-      "@eigen",
-      "//common:check",
->>>>>>> 04e9fccb
-      "//planning:probabilistic_road_map",
     ]
 )
 
 cc_test(
-<<<<<<< HEAD
     name = "ethans_super_cool_planner_test",
     srcs = ["ethans_super_cool_planner_test.cc"],
     deps = [
@@ -590,7 +578,20 @@
       ":test_helpers",
       "@com_google_googletest//:gtest_main",
     ]
-=======
+)
+
+cc_library(
+    name = "information_lower_bound_search",
+    hdrs = ["information_lower_bound_search.hh"],
+    srcs = ["information_lower_bound_search.cc"],
+    deps = [
+      "@eigen",
+      "//common:check",
+      "//planning:probabilistic_road_map",
+    ]
+)
+
+cc_test(
     name = "information_lower_bound_search_test",
     srcs = ["information_lower_bound_search_test.cc"],
     deps = [
@@ -610,5 +611,4 @@
     ":robot_belief",
     "//planning:belief_road_map",
   ]
->>>>>>> 04e9fccb
 )