package(features=["warning_compile_flags"])
load("@pip//:requirements.bzl", "requirement")

cc_test(
  name = "nmea_test",
  srcs = ["nmea_test.cc"],
  deps = [
    "@com_google_googletest//:gtest_main",
    "@nmea",
  ]
)

cc_test(
  name = "geographiclib_test",
  srcs = ["geographiclib_test.cc"],
  deps = [
    "@com_google_googletest//:gtest_main",
    "@geographiclib//:geographiclib",
  ]
)

<<<<<<< HEAD
cc_library(
  name = "frame_translation",
  srcs = ["frame_translation.cc"],
  hdrs = ["frame_translation.hh"],
  visibility = ["//visibility:public"],
  deps = [
    "@com_google_googletest//:gtest_main",
    "@geographiclib//:geographiclib",
    "@eigen"
  ]
)

cc_test(
  name = "frame_translation_test",
  srcs = ["frame_translation_test.cc"],
  deps = [
    "@com_google_googletest//:gtest_main",
    ":frame_translation",
    "@eigen",
    "//common:check"
  ]
=======
py_library(
  name = "web_mercator",
  srcs = ["web_mercator.py"],
  visibility = ["//visibility:public"],
  deps = [
    requirement("numpy"),
    requirement("torch"),
    "//common/torch:load_torch_deps",
  ]
)

py_test(
  name = "web_mercator_test",
  srcs = ["web_mercator_test.py"],
  deps = [":web_mercator"],
>>>>>>> fd40e2d8
)<|MERGE_RESOLUTION|>--- conflicted
+++ resolved
@@ -19,7 +19,6 @@
   ]
 )
 
-<<<<<<< HEAD
 cc_library(
   name = "frame_translation",
   srcs = ["frame_translation.cc"],
@@ -41,7 +40,8 @@
     "@eigen",
     "//common:check"
   ]
-=======
+)
+
 py_library(
   name = "web_mercator",
   srcs = ["web_mercator.py"],
@@ -57,5 +57,4 @@
   name = "web_mercator_test",
   srcs = ["web_mercator_test.py"],
   deps = [":web_mercator"],
->>>>>>> fd40e2d8
 )