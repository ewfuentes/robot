--- conflicted
+++ resolved
@@ -461,8 +461,6 @@
   strip_prefix = "sqlite-amalgamation-3460000",
   build_file = "//third_party:BUILD.sqlite3",
   integrity = "sha256-cSp9CdKiJlL7BqSa9RbgUZeaOYStsGfahnYOYO1Rp/U="
-<<<<<<< HEAD
-=======
 )
 
 http_archive(
@@ -525,5 +523,4 @@
     "//third_party:kimera_vio_0001-add-missing-includes.patch",
     "//third_party:kimera_vio_0002-add-override-markers.patch",
   ]
->>>>>>> 6fb543de
 )